--- conflicted
+++ resolved
@@ -1015,7 +1015,6 @@
                                 <div>
                                     <a id="horde_kudos" href="javascript:void(0);">View my Kudos</a>
                                 </div>
-<<<<<<< HEAD
                                 <div class="flex-container">
                                     <input id="horde_api_key" name="horde_api_key" class="text_pole flex1" maxlength="500" type="text" placeholder="0000000000" autocomplete="off">
                                     <div title="Clear your API key" class="menu_button fa-solid fa-circle-xmark clear-api-key" data-key="api_key_horde"></div>
@@ -1027,19 +1026,11 @@
                                         <div class="fa-solid fa-repeat "></div>
                                     </div>
                                 </h4>
-                                <small class="horde_multiple_hint">Hold Control / Command key to select multiple models.</small>
+                                <small class="horde_multiple_hint">You can select multiple models.</small>
                                 <select id="horde_model" multiple>
                                     <option>-- Horde models not loaded --</option>
                                 </select>
                             </div>
-=======
-                            </h4>
-                            <small class="horde_multiple_hint">You can select multiple models.</small>
-                            <select id="horde_model" multiple>
-                                <option>-- Horde models not loaded --</option>
-                            </select>
-                        </div>
->>>>>>> 8ed06eaf
                             <div id="online_status_horde">
                                 <div id="online_status_indicator_horde"></div>
                                 <div id="online_status_text_horde">Not connected</div>
