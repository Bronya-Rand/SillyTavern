--- conflicted
+++ resolved
@@ -384,38 +384,11 @@
         hideSwipeButtons();
 
         console.log('Processed Stable Diffusion prompt:', prompt);
-<<<<<<< HEAD
 
         if (extension_settings.sd.horde) {
-            await generateHordeImage(prompt);
+            await generateHordeImage(prompt, callback);
         } else {
-            await generateExtrasImage(prompt);
-=======
-        const url = new URL(getApiUrl());
-        url.pathname = '/api/image';
-        const result = await fetch(url, {
-            method: 'POST',
-            headers: postHeaders,
-            body: JSON.stringify({
-                prompt: prompt,
-                sampler: extension_settings.sd.sampler,
-                steps: extension_settings.sd.steps,
-                scale: extension_settings.sd.scale,
-                width: extension_settings.sd.width,
-                height: extension_settings.sd.height,
-                prompt_prefix: extension_settings.sd.prompt_prefix,
-                negative_prompt: extension_settings.sd.negative_prompt,
-                restore_faces: true,
-                face_restoration_model: 'GFPGAN',
-
-            }),
-        });
-
-        if (result.ok) {
-            const data = await result.json();
-            const base64Image = `data:image/jpeg;base64,${data.image}`;
-            callback? callback(prompt, base64Image):sendMessage(prompt, base64Image);
->>>>>>> 78d4f162
+            await generateExtrasImage(prompt, callback);
         }
     } catch (err) {
         console.trace(err);
@@ -427,7 +400,7 @@
     }
 }
 
-async function generateExtrasImage(prompt) {
+async function generateExtrasImage(prompt, callback) {
     const url = new URL(getApiUrl());
     url.pathname = '/api/image';
     const result = await fetch(url, {
@@ -450,13 +423,13 @@
     if (result.ok) {
         const data = await result.json();
         const base64Image = `data:image/jpeg;base64,${data.image}`;
-        sendMessage(prompt, base64Image);
+        callback ? callback(prompt, base64Image) : sendMessage(prompt, base64Image);
     } else {
         callPopup('Image generation has failed. Please try again.', 'text');
     }
 }
 
-async function generateHordeImage(prompt) {
+async function generateHordeImage(prompt, callback) {
     const result = await fetch('/horde_generateimage', {
         method: 'POST',
         headers: getRequestHeaders(),
@@ -477,7 +450,7 @@
     if (result.ok) {
         const data = await result.text();
         const base64Image = `data:image/webp;base64,${data}`;
-        sendMessage(prompt, base64Image);
+        callback ? callback(prompt, base64Image) : sendMessage(prompt, base64Image);
     } else {
         callPopup('Image generation has failed. Please try again.', 'text');
     }
@@ -563,21 +536,6 @@
 async function moduleWorker() {
     const context = getContext();
 
-<<<<<<< HEAD
-    context.onlineStatus === 'no_connection'
-        ? $('#sd_gen').hide(200)
-        : $('#sd_gen').show(200)
-=======
-    /*     if (context.onlineStatus === 'no_connection') {
-            $('#sd_gen').hide(200);
-        } else if ($("#send_but").css('display') === 'flex') {
-            $('#sd_gen').show(200);
-            $("#sd_gen_wait").hide(200);
-        } else {
-            $('#sd_gen').hide(200);
-            $("#sd_gen_wait").show(200);
-        } */
-
     if (context.onlineStatus === 'no_connection'){
         $('#sd_gen').hide(200);
         $('.sd_message_gen').hide(200);
@@ -586,7 +544,6 @@
         $('#sd_gen').show(200);
         $('.sd_message_gen').show(200);
     }
->>>>>>> 78d4f162
 }
 
 addSDGenButtons();
