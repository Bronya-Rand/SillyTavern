import {
    shuffle,
    onlyUnique,
    debounce,
    delay,
} from './utils.js';
import { RA_CountCharTokens, humanizedDateTime } from "./RossAscends-mods.js";
import { sortCharactersList, sortGroupMembers } from './power-user.js';

import {
    chat,
    sendSystemMessage,
    printMessages,
    substituteParams,
    characters,
    default_avatar,
    addOneMessage,
    callPopup,
    clearChat,
    Generate,
    select_rm_info,
    setCharacterId,
    setCharacterName,
    setEditedMessageId,
    is_send_press,
    name1,
    resetChatState,
    setSendButtonState,
    getCharacters,
    system_message_types,
    online_status,
    talkativeness_default,
    selectRightMenuWithAnimation,
    setRightTabSelectedClass,
    default_ch_mes,
    deleteLastMessage,
    showSwipeButtons,
    hideSwipeButtons,
    chat_metadata,
    updateChatMetadata,
    isStreamingEnabled,
    getThumbnailUrl,
    streamingProcessor,
    getRequestHeaders,
    setMenuType,
    menu_type,
    select_selected_character,
    cancelTtsPlay,
    isMultigenEnabled,
    displayPastChats,
    sendMessageAsUser,
    getBiasStrings,
    saveChatConditional,
    deactivateSendButtons,
    activateSendButtons,
<<<<<<< HEAD
    eventSource,
    event_types,
    getCurrentChatId,
=======
>>>>>>> 83c875d8
} from "../script.js";
import { appendTagToList, createTagMapFromList, getTagsList, applyTagsOnCharacterSelect } from './tags.js';

export {
    selected_group,
    is_group_automode_enabled,
    is_group_generating,
    group_generation_id,
    groups,
    saveGroupChat,
    generateGroupWrapper,
    deleteGroup,
    getGroupAvatar,
    getGroups,
    printGroups,
    regenerateGroup,
    resetSelectedGroup,
    select_group_chats,
}

let is_group_generating = false; // Group generation flag
let is_group_automode_enabled = false;
let groups = [];
let selected_group = null;
let group_generation_id = null;
let fav_grp_checked = false;
let fav_filter_on = false;

export const group_activation_strategy = {
    NATURAL: 0,
    LIST: 1,
};

const groupAutoModeInterval = setInterval(groupChatAutoModeWorker, 5000);
const saveGroupDebounced = debounce(async (group) => await _save(group), 500);

async function _save(group, reload = true) {
    await fetch("/editgroup", {
        method: "POST",
        headers: getRequestHeaders(),
        body: JSON.stringify(group),
    });
    if (reload) {
        await getCharacters();
    }
}

// Group chats
async function regenerateGroup() {
    let generationId = getLastMessageGenerationId();

    while (chat.length > 0) {
        const lastMes = chat[chat.length - 1];
        const this_generationId = lastMes.extra?.gen_id;

        // for new generations after the update
        if ((generationId && this_generationId) && generationId !== this_generationId) {
            break;
        }
        // legacy for generations before the update
        else if (lastMes.is_user || lastMes.is_system) {
            break;
        }

        deleteLastMessage();
    }

    generateGroupWrapper();
}

async function loadGroupChat(chatId) {
    const response = await fetch("/getgroupchat", {
        method: "POST",
        headers: getRequestHeaders(),
        body: JSON.stringify({ id: chatId }),
    });

    if (response.ok) {
        const data = await response.json();
        return data;
    }

    return [];
}

export async function getGroupChat(groupId) {
    const group = groups.find((x) => x.id === groupId);
    const chat_id = group.chat_id;
    const data = await loadGroupChat(chat_id);

    if (Array.isArray(data) && data.length) {
        data[0].is_group = true;
        for (let key of data) {
            chat.push(key);
        }
        printMessages();
    } else {
        sendSystemMessage(system_message_types.GROUP, '', { isSmallSys: true });
        if (group && Array.isArray(group.members)) {
            for (let member of group.members) {
                const character = characters.find(x => x.avatar === member || x.name === member);

                if (!character) {
                    continue;
                }

                const mes = getFirstCharacterMessage(character);
                chat.push(mes);
                addOneMessage(mes);
            }
        }
    }

    if (group) {
        let metadata = group.chat_metadata ?? {};
        updateChatMetadata(metadata, true);
    }

    await saveGroupChat(groupId, true);
    eventSource.emit(event_types.CHAT_CHANGED, getCurrentChatId());
}

function getFirstCharacterMessage(character) {
    const mes = {};
    mes["is_user"] = false;
    mes["is_system"] = false;
    mes["name"] = character.name;
    mes["is_name"] = true;
    mes["send_date"] = humanizedDateTime();
    mes["mes"] = character.first_mes
        ? substituteParams(character.first_mes.trim(), name1, character.name)
        : default_ch_mes;
    mes["force_avatar"] =
        character.avatar != "none"
            ? getThumbnailUrl('avatar', character.avatar)
            : default_avatar;
    return mes;
}

function resetSelectedGroup() {
    selected_group = null;
    is_group_generating = false;
}

async function saveGroupChat(groupId, shouldSaveGroup) {
    const group = groups.find(x => x.id == groupId);
    const chat_id = group.chat_id;
    group['date_last_chat'] = Date.now();
    const response = await fetch("/savegroupchat", {
        method: "POST",
        headers: getRequestHeaders(),
        body: JSON.stringify({ id: chat_id, chat: [...chat] }),
    });

    if (shouldSaveGroup && response.ok) {
        await editGroup(groupId);
    }
    sortCharactersList();
}

export async function renameGroupMember(oldAvatar, newAvatar, newName) {
    // Scan every group for our renamed character
    for (const group of groups) {
        try {
            // Try finding the member by old avatar link
            const memberIndex = group.members.findIndex(x => x == oldAvatar);

            // Character was not present in the group...
            if (memberIndex == -1) {
                continue;
            }

            // Replace group member avatar id and save the changes
            group.members[memberIndex] = newAvatar;
            await editGroup(group.id, true);
            console.log(`Renamed character ${newName} in group: ${group.name}`)

            // Load all chats from this group
            for (const chatId of group.chats) {
                const messages = await loadGroupChat(chatId);

                // Only save the chat if there were any changes to the chat content
                let hadChanges = false;
                // Chat shouldn't be empty
                if (Array.isArray(messages) && messages.length) {
                    // Iterate over every chat message
                    for (const message of messages) {
                        // Only look at character messages
                        if (message.is_user || message.is_system) {
                            continue;
                        }

                        // Message belonged to the old-named character:
                        // Update name, avatar thumbnail URL and original avatar link
                        if (message.force_avatar && message.force_avatar.indexOf(encodeURIComponent(oldAvatar)) !== -1) {
                            message.name = newName;
                            message.force_avatar = message.force_avatar.replace(encodeURIComponent(oldAvatar), encodeURIComponent(newAvatar));
                            message.original_avatar = newAvatar;
                            hadChanges = true;
                        }
                    }

                    if (hadChanges) {
                        const saveChatResponse = await fetch("/savegroupchat", {
                            method: "POST",
                            headers: getRequestHeaders(),
                            body: JSON.stringify({ id: chatId, chat: [...messages] }),
                        });

                        if (saveChatResponse.ok) {
                            console.log(`Renamed character ${newName} in group chat: ${chatId}`);
                        }
                    }
                }
            }
        }
        catch (error) {
            console.log(`An error during renaming the character ${newName} in group: ${group.name}`);
            console.error(error);
        }
    }
}

async function getGroups() {
    const response = await fetch("/getgroups", {
        method: "POST",
        headers: getRequestHeaders()
    });

    if (response.ok) {
        const data = await response.json();
        groups = data.sort((a, b) => a.id - b.id);

        // Convert groups to new format
        for (const group of groups) {
            if (group.disabled_members == undefined) {
                group.disabled_members = [];
            }
            if (group.chat_id == undefined) {
                group.chat_id = group.id;
                group.chats = [group.id];
                group.members = group.members
                    .map(x => characters.find(y => y.name == x)?.avatar)
                    .filter(x => x)
                    .filter(onlyUnique)
            }
            if (group.past_metadata == undefined) {
                group.past_metadata = {};
            }
            if (typeof group.chat_id === 'number') {
                group.chat_id = String(group.chat_id);
            }
            if (Array.isArray(group.chats) && group.chats.some(x => typeof x === 'number')) {
                group.chats = group.chats.map(x => String(x));
            }
        }
    }
}

function printGroups() {
    for (let group of groups) {
        const template = $("#group_list_template .group_select").clone();
        template.data("id", group.id);
        template.attr("grid", group.id);
        template.find(".ch_name").html(group.name);
        template.find('.group_fav_icon').css("display", 'none');
        template.addClass(group.fav ? 'is_fav' : '');
        template.find(".ch_fav").val(group.fav);

        // Display inline tags
        const tags = getTagsList(group.id);
        const tagsElement = template.find('.tags');
        tags.forEach(tag => appendTagToList(tagsElement, tag, {}));

        $("#rm_print_characters_block").prepend(template);
        updateGroupAvatar(group);
    }
}
function updateGroupAvatar(group) {
    $("#rm_print_characters_block .group_select").each(function () {
        if ($(this).data("id") == group.id) {
            const avatar = getGroupAvatar(group);
            if (avatar) {
                $(this).find(".avatar").replaceWith(avatar);
            }
        }
    });
}

function getGroupAvatar(group) {
    const memberAvatars = [];
    if (group && Array.isArray(group.members) && group.members.length) {
        for (const member of group.members) {
            const charIndex = characters.findIndex(x => x.avatar === member);
            if (charIndex !== -1 && characters[charIndex].avatar !== "none") {
                const avatar = getThumbnailUrl('avatar', characters[charIndex].avatar);
                memberAvatars.push(avatar);
            }
            if (memberAvatars.length === 4) {
                break;
            }
        }
    }

    const avatarCount = memberAvatars.length;

    if (avatarCount >= 1 && avatarCount <= 4) {
        const groupAvatar = $(`#group_avatars_template .collage_${avatarCount}`).clone();

        for (let i = 0; i < avatarCount; i++) {
            groupAvatar.find(`.img_${i + 1}`).attr("src", memberAvatars[i]);
        }

        return groupAvatar;
    }

    // default avatar
    const groupAvatar = $("#group_avatars_template .collage_1").clone();
    groupAvatar.find(".img_1").attr("src", group.avatar_url);
    return groupAvatar;
}


async function generateGroupWrapper(by_auto_mode, type = null, params = {}) {
    if (online_status === "no_connection") {
        is_group_generating = false;
        setSendButtonState(false);
        return;
    }

    // Auto-navigate back to group menu
    if (menu_type !== "group_edit") {
        select_group_chats(selected_group);
        await delay(1);
    }

    if (is_group_generating) {
        return false;
    }

    const group = groups.find((x) => x.id === selected_group);
    let typingIndicator = $("#chat .typing_indicator");

    if (!group || !Array.isArray(group.members) || !group.members.length) {
        sendSystemMessage(system_message_types.EMPTY, '', { isSmallSys: true });
        return;
    }

    try {
        hideSwipeButtons();
        is_group_generating = true;
        setCharacterName('');
        setCharacterId(undefined);
        const userInput = $("#send_textarea").val();

        if (typingIndicator.length === 0 && !isStreamingEnabled()) {
            typingIndicator = $(
                "#typing_indicator_template .typing_indicator"
            ).clone();
            typingIndicator.hide();
            $("#chat").append(typingIndicator);
        }

        // id of this specific batch for regeneration purposes
        group_generation_id = Date.now();
        const lastMessage = chat[chat.length - 1];
        let messagesBefore = chat.length;
        let lastMessageText = lastMessage?.mes || '';
        let activationText = "";
        let isUserInput = false;
        let isGenerationDone = false;
        let isGenerationAborted = false;

        if (userInput?.length && !by_auto_mode) {
            isUserInput = true;
            activationText = userInput;
            messagesBefore++;
        } else {
            if (lastMessage && !lastMessage.is_system) {
                activationText = lastMessage.mes;
            }
        }

        const resolveOriginal = params.resolve;
        const rejectOriginal = params.reject;

        if (params.signal instanceof AbortSignal) {
            if (params.signal.aborted) {
                throw new Error('Already aborted signal passed. Group generation stopped');
            }

            params.signal.onabort = () => {
                isGenerationAborted = true;
            };
        }

        if (typeof params.resolve === 'function') {
            params.resolve = function () {
                isGenerationDone = true;
                resolveOriginal.apply(this, arguments);
            };
        }

        if (typeof params.reject === 'function') {
            params.reject = function () {
                isGenerationDone = true;
                rejectOriginal.apply(this, arguments);
            }
        }

        const activationStrategy = Number(group.activation_strategy ?? group_activation_strategy.NATURAL);
        const enabledMembers = group.members.filter(x => !group.disabled_members.includes(x));
        let activatedMembers = [];

        if (params && typeof params.force_chid == 'number') {
            activatedMembers = [params.force_chid];
        } else if (type === "quiet") {
            activatedMembers = activateSwipe(group.members);

            if (activatedMembers.length === 0) {
                activatedMembers = activateListOrder(group.members.slice(0, 1));
            }
        }
        else if (type === "swipe") {
            activatedMembers = activateSwipe(group.members);

            if (activatedMembers.length === 0) {
                toastr.warning('Deleted group member swiped. To get a reply, add them back to the group.');
                throw new Error('Deleted group member swiped');
            }
        }
        else if (type === "impersonate") {
            $("#send_textarea").attr("disabled", true);
            activatedMembers = activateImpersonate(group.members);
        }
        else if (activationStrategy === group_activation_strategy.NATURAL) {
            activatedMembers = activateNaturalOrder(enabledMembers, activationText, lastMessage, group.allow_self_responses, isUserInput);
        }
        else if (activationStrategy === group_activation_strategy.LIST) {
            activatedMembers = activateListOrder(enabledMembers);
        }

        if (activatedMembers.length === 0) {
            toastr.warning('All group members are disabled. Enable at least one to get a reply.');

            // Send user message as is
            const bias = getBiasStrings(userInput);
            await sendMessageAsUser(userInput, bias.messageBias);
            await saveChatConditional();
            $('#send_textarea').val('');
        }

        // now the real generation begins: cycle through every activated character
        for (const chId of activatedMembers) {
            deactivateSendButtons();
            isGenerationDone = false;
            const generateType = type == "swipe" || type == "impersonate" || type == "quiet" ? type : "group_chat";
            setCharacterId(chId);
            setCharacterName(characters[chId].name)

<<<<<<< HEAD
=======
            Generate(generateType, { automatic_trigger: by_auto_mode, ...(params || {}) });

>>>>>>> 83c875d8
            if (type !== "swipe" && type !== "impersonate" && !isMultigenEnabled() && !isStreamingEnabled()) {
                // update indicator and scroll down
                typingIndicator
                    .find(".typing_indicator_name")
                    .text(characters[chId].name);
                $("#chat").append(typingIndicator);
                typingIndicator.show(200, function () {
                    typingIndicator.get(0).scrollIntoView({ behavior: "smooth" });
                });
            }

            Generate(generateType, { automatic_trigger: by_auto_mode, ...(params || {}) });

            // TODO: This is awful. Refactor this
            while (true) {
                deactivateSendButtons();
                if (isGenerationAborted) {
                    throw new Error('Group generation aborted');
                }

                // if not swipe - check if message generated already
                if (type !== "swipe" && !isMultigenEnabled() && chat.length == messagesBefore) {
                    await delay(100);
                }
                // if swipe - see if message changed
                else if (type === "swipe") {
                    if (isStreamingEnabled()) {
                        if (streamingProcessor && !streamingProcessor.isFinished) {
                            await delay(100);
                        }
                        else {
                            break;
                        }
                    }
                    else if (isMultigenEnabled()) {
                        if (isGenerationDone) {
                            break;
                        } else {
                            await delay(100);
                        }
                    }
                    else {
                        if (lastMessageText === chat[chat.length - 1].mes) {
                            await delay(100);
                        }
                        else {
                            break;
                        }
                    }
                }
                else if (type === "impersonate") {
                    if (isStreamingEnabled()) {
                        if (streamingProcessor && !streamingProcessor.isFinished) {
                            await delay(100);
                        }
                        else {
                            break;
                        }
                    }
                    else if (isMultigenEnabled()) {
                        if (isGenerationDone) {
                            break;
                        } else {
                            await delay(100);
                        }
                    }
                    else {
                        if (!$("#send_textarea").val() || $("#send_textarea").val() == userInput) {
                            await delay(100);
                        }
                        else {
                            break;
                        }
                    }
                }
                else if (type === 'quiet') {
                    if (isGenerationDone) {
                        break;
                    } else {
                        await delay(100);
                    }
                }
                else if (isMultigenEnabled()) {
                    if (isGenerationDone) {
                        messagesBefore++;
                        break;
                    } else {
                        await delay(100);
                    }
                }
                else {
                    messagesBefore++;
                    break;
                }
            }
        }
    } finally {
        // hide and reapply the indicator to the bottom of the list
        typingIndicator.hide(200);
        $("#chat").append(typingIndicator);

        is_group_generating = false;
        $("#send_textarea").attr("disabled", false);
        setSendButtonState(false);
        setCharacterId(undefined);
        setCharacterName('');
        activateSendButtons();
        showSwipeButtons();
    }
}

function getLastMessageGenerationId() {
    let generationId = null;
    if (chat.length > 0) {
        const lastMes = chat[chat.length - 1];
        if (!lastMes.is_user && !lastMes.is_system && lastMes.extra) {
            generationId = lastMes.extra.gen_id;
        }
    }
    return generationId;
}

function activateImpersonate(members) {
    const randomIndex = Math.floor(Math.random() * members.length);
    const activatedMembers = [members[randomIndex]];
    const memberIds = activatedMembers
        .map((x) => characters.findIndex((y) => y.avatar === x))
        .filter((x) => x !== -1);
    return memberIds;
}

function activateSwipe(members) {
    let activatedNames = [];

    // pre-update group chat swipe
    if (!chat[chat.length - 1].original_avatar) {
        const matches = characters.filter(x => x.name == chat[chat.length - 1].name);

        for (const match of matches) {
            if (members.includes(match.avatar)) {
                activatedNames.push(match.avatar);
                break;
            }
        }
    }
    else {
        activatedNames.push(chat[chat.length - 1].original_avatar);
    }

    const memberIds = activatedNames
        .map((x) => characters.findIndex((y) => y.avatar === x))
        .filter((x) => x !== -1);
    return memberIds;
}

function activateListOrder(members) {
    let activatedMembers = members.filter(onlyUnique);

    // map to character ids
    const memberIds = activatedMembers
        .map((x) => characters.findIndex((y) => y.avatar === x))
        .filter((x) => x !== -1);
    return memberIds;
}

function activateNaturalOrder(members, input, lastMessage, allowSelfResponses, isUserInput) {
    let activatedMembers = [];

    // prevents the same character from speaking twice
    let bannedUser = !isUserInput && lastMessage && !lastMessage.is_user && lastMessage.name;

    // ...unless allowed to do so
    if (allowSelfResponses) {
        bannedUser = undefined;
    }

    // find mentions (excluding self)
    if (input && input.length) {
        for (let inputWord of extractAllWords(input)) {
            for (let member of members) {
                const character = characters.find(x => x.avatar === member)

                if (!character || character.name === bannedUser) {
                    continue;
                }

                if (extractAllWords(character.name).includes(inputWord)) {
                    activatedMembers.push(member);
                    break;
                }
            }
        }
    }

    // activation by talkativeness (in shuffled order, except banned)
    const shuffledMembers = shuffle([...members]);
    for (let member of shuffledMembers) {
        const character = characters.find((x) => x.avatar === member);

        if (!character || character.name === bannedUser) {
            continue;
        }

        const rollValue = Math.random();
        let talkativeness = Number(character.talkativeness);
        talkativeness = Number.isNaN(talkativeness)
            ? talkativeness_default
            : talkativeness;
        if (talkativeness >= rollValue) {
            activatedMembers.push(member);
        }
    }

    // pick 1 at random if no one was activated
    let retries = 0;
    while (activatedMembers.length === 0 && ++retries <= members.length) {
        const randomIndex = Math.floor(Math.random() * members.length);
        const character = characters.find((x) => x.avatar === members[randomIndex]);

        if (!character) {
            continue;
        }

        activatedMembers.push(members[randomIndex]);
    }

    // de-duplicate array of character avatars
    activatedMembers = activatedMembers.filter(onlyUnique);

    // map to character ids
    const memberIds = activatedMembers
        .map((x) => characters.findIndex((y) => y.avatar === x))
        .filter((x) => x !== -1);
    return memberIds;
}

function extractAllWords(value) {
    const words = [];

    if (!value) {
        return words;
    }

    const matches = value.matchAll(/\b\w+\b/gim);
    for (let match of matches) {
        words.push(match[0].toLowerCase());
    }
    return words;
}


async function deleteGroup(id) {
    const response = await fetch("/deletegroup", {
        method: "POST",
        headers: getRequestHeaders(),
        body: JSON.stringify({ id: id }),
    });

    if (response.ok) {
        selected_group = null;
        resetChatState();
        clearChat();
        printMessages();
        await getCharacters();

        $("#rm_info_avatar").html("");
        $("#rm_info_block").transition({ opacity: 0, duration: 0 });
        select_rm_info("group_delete", id);
        $("#rm_info_block").transition({ opacity: 1.0, duration: 2000 });

        $("#rm_button_selected_ch").children("h2").text('');
        setRightTabSelectedClass();
    }
}

export async function editGroup(id, immediately, reload = true) {
    let group = groups.find((x) => x.id === id);

    if (!group) {
        return;
    }

    group['chat_metadata'] = chat_metadata;

    if (immediately) {
        return await _save(group, reload);
    }

    saveGroupDebounced(group);
}

async function groupChatAutoModeWorker() {
    if (!is_group_automode_enabled || online_status === "no_connection") {
        return;
    }

    if (!selected_group || is_send_press || is_group_generating) {
        return;
    }

    const group = groups.find((x) => x.id === selected_group);

    if (!group || !Array.isArray(group.members) || !group.members.length) {
        return;
    }

    await generateGroupWrapper(true);
}

async function modifyGroupMember(chat_id, groupMember, isDelete) {
    const id = groupMember.data("id");

    const template = groupMember.clone();
    let _thisGroup = groups.find((x) => x.id == chat_id);
    template.data("id", id);

    if (isDelete) {
        $("#rm_group_add_members").prepend(template);
    } else {
        $("#rm_group_members").prepend(template);
    }

    if (_thisGroup) {
        if (isDelete) {
            const index = _thisGroup.members.findIndex((x) => x === id);
            if (index !== -1) {
                _thisGroup.members.splice(index, 1);
            }
        } else {
            _thisGroup.members.push(id);
            template.css({ 'order': _thisGroup.members.length });
        }
        await editGroup(selected_group);
        updateGroupAvatar(_thisGroup);
    }
    else {
        template.css({ 'order': 'unset' });
    }

    groupMember.remove();
    const groupHasMembers = !!$("#rm_group_members").children().length;
    $("#rm_group_submit").prop("disabled", !groupHasMembers);
}

async function reorderGroupMember(chat_id, groupMember, direction) {
    const id = groupMember.data("id");
    const group = groups.find((x) => x.id == chat_id);

    // Existing groups need to modify members list
    if (group && group.members.length > 1) {
        const indexOf = group.members.indexOf(id);
        if (direction == 'down') {
            const next = group.members[indexOf + 1];
            if (next) {
                group.members[indexOf + 1] = group.members[indexOf];
                group.members[indexOf] = next;
            }
        }
        if (direction == 'up') {
            const prev = group.members[indexOf - 1];
            if (prev) {
                group.members[indexOf - 1] = group.members[indexOf];
                group.members[indexOf] = prev;
            }
        }

        await editGroup(chat_id);
        updateGroupAvatar(group);
        // stupid but lifts the manual reordering
        select_group_chats(chat_id, true);
    }
    // New groups just can't be DOM-ordered
    else {
        if (direction == 'down') {
            groupMember.insertAfter(groupMember.next());
        }
        if (direction == 'up') {
            groupMember.insertBefore(groupMember.prev());
        }
    }
}

function select_group_chats(groupId, skipAnimation) {
    const group = groupId && groups.find((x) => x.id == groupId);
    const groupName = group?.name ?? "";
    setMenuType(!!group ? 'group_edit' : 'group_create');
    $("#rm_group_chat_name").val(groupName);
    $("#rm_group_chat_name").off();
    $("#rm_group_chat_name").on("input", async function () {
        if (groupId) {
            let _thisGroup = groups.find((x) => x.id == groupId);
            _thisGroup.name = $(this).val();
            $("#rm_button_selected_ch").children("h2").text(_thisGroup.name);
            await editGroup(groupId);
        }
    });
    $("#rm_group_filter").val("").trigger("input");

    $('input[name="rm_group_activation_strategy"]').off();
    $('input[name="rm_group_activation_strategy"]').on("input", async function (e) {
        if (groupId) {
            let _thisGroup = groups.find((x) => x.id == groupId);
            _thisGroup.activation_strategy = Number(e.target.value);
            await editGroup(groupId);
        }
    });
    const replyStrategy = Number(group?.activation_strategy ?? group_activation_strategy.NATURAL);
    $(`input[name="rm_group_activation_strategy"][value="${replyStrategy}"]`).prop('checked', true);

    if (!skipAnimation) {
        selectRightMenuWithAnimation('rm_group_chats_block');
    }

    // render characters list
    $("#rm_group_add_members").empty();
    $("#rm_group_members").empty();
    for (let character of characters) {
        const avatar =
            character.avatar != "none"
                ? getThumbnailUrl('avatar', character.avatar)
                : default_avatar;
        const template = $("#group_member_template .group_member").clone();
        template.data("id", character.avatar);
        template.find(".avatar img").attr("src", avatar);
        template.find(".avatar img").attr("title", character.avatar);
        template.find(".ch_name").text(character.name);
        template.attr("chid", characters.indexOf(character));
        template.addClass(character.fav == 'true' ? 'is_fav' : '');

        if (!group) {
            template.find('[data-action="speak"]').hide();
        }

        if (
            group &&
            Array.isArray(group.members) &&
            group.members.includes(character.avatar)
        ) {
            template.css({ 'order': group.members.indexOf(character.avatar) });
            template.toggleClass('disabled', group.disabled_members.includes(character.avatar));
            $("#rm_group_members").append(template);
        } else {
            $("#rm_group_add_members").append(template);
        }
    }

    sortGroupMembers("#rm_group_add_members .group_member");
    filterMembersByFavorites(false);

    const groupHasMembers = !!$("#rm_group_members").children().length;
    $("#rm_group_submit").prop("disabled", !groupHasMembers);
    $("#rm_group_allow_self_responses").prop("checked", group && group.allow_self_responses);

    // bottom buttons
    if (groupId) {
        $("#rm_group_submit").hide();
        $("#rm_group_delete").show();
        $("#rm_group_scenario").show();
    } else {
        $("#rm_group_submit").show();
        if ($("#groupAddMemberListToggle .inline-drawer-content").css('display') !== 'block') {
            $("#groupAddMemberListToggle").trigger('click');
        }
        $("#rm_group_delete").hide();
        $("#rm_group_scenario").hide();
    }

    $("#rm_group_delete").off();
    $("#rm_group_delete").on("click", function () {
        if (is_group_generating) {
            toastr.warning('Not so fast! Wait for the characters to stop typing before deleting the group.');
            return;
        }

        $("#dialogue_popup").data("group_id", groupId);
        callPopup("<h3>Delete the group?</h3>", "del_group");
    });

    updateFavButtonState(group?.fav ?? false);

    $("#group_favorite_button").off('click');
    $("#group_favorite_button").on('click', async function () {
        updateFavButtonState(!fav_grp_checked);
        if (group) {
            let _thisGroup = groups.find((x) => x.id == groupId);
            _thisGroup.fav = fav_grp_checked;
            await editGroup(groupId);
        }
    });

    $("#rm_group_allow_self_responses").off();
    $("#rm_group_allow_self_responses").on("input", async function () {
        if (group) {
            let _thisGroup = groups.find((x) => x.id == groupId);
            const value = $(this).prop("checked");
            _thisGroup.allow_self_responses = value;
            await editGroup(groupId);
        }
    });

    // top bar
    if (group) {
        $("#rm_group_automode_label").show();
        $("#rm_button_selected_ch").children("h2").text(groupName);
        setRightTabSelectedClass('rm_button_selected_ch');
    }
    else {
        $("#rm_group_automode_label").hide();
    }

    $(document).off("click", ".group_member .right_menu_button");
    $(document).on("click", ".group_member .right_menu_button", async function (event) {
        event.stopPropagation();
        const action = $(this).data('action');
        const member = $(this).closest('.group_member');

        if (action === 'remove') {
            await modifyGroupMember(groupId, member, true);
        }

        if (action === 'add') {
            await modifyGroupMember(groupId, member, false);
        }

        if (action === 'enable') {
            member.removeClass('disabled');
            const _thisGroup = groups.find(x => x.id === groupId);
            const index = _thisGroup.disabled_members.indexOf(member.data('id'));
            if (index !== -1) {
                _thisGroup.disabled_members.splice(index, 1);
            }
            await editGroup(groupId);
        }

        if (action === 'disable') {
            member.addClass('disabled');
            const _thisGroup = groups.find(x => x.id === groupId);
            _thisGroup.disabled_members.push(member.data('id'));
            await editGroup(groupId);
        }

        if (action === 'up' || action === 'down') {
            await reorderGroupMember(groupId, member, action);
        }

        if (action === 'view') {
            openCharacterDefinition(member);
        }

        if (action === 'speak') {
            const chid = Number(member.attr('chid'));
            if (Number.isInteger(chid)) {
                Generate('normal', { force_chid: chid });
            }
        }

        sortGroupMembers("#rm_group_add_members .group_member");
    });
}

function updateFavButtonState(state) {
    fav_grp_checked = state;
    $("#rm_group_fav").val(fav_grp_checked);
    $("#group_favorite_button").toggleClass('fav_on', fav_grp_checked);
    $("#group_favorite_button").toggleClass('fav_off', !fav_grp_checked);
}

async function selectGroup() {
    const groupId = $(this).data("id");

    if (!is_send_press && !is_group_generating) {
        if (selected_group !== groupId) {
            cancelTtsPlay();
            selected_group = groupId;
            setCharacterId(undefined);
            setCharacterName('');
            setEditedMessageId(undefined);
            clearChat();
            updateChatMetadata({}, true);
            chat.length = 0;
            await getGroupChat(groupId);
        }

        select_group_chats(groupId);
    }
}

function openCharacterDefinition(characterSelect) {
    if (is_group_generating) {
        console.warn("Can't peek a character def while group reply is being generated");
        return;
    }

    const chid = characterSelect.attr('chid');

    if (chid === null || chid === undefined) {
        return;
    }

    setCharacterId(chid);
    select_selected_character(chid);
    // Gentle nudge to recalculate tokens
    RA_CountCharTokens();
    // Do a little tomfoolery to spoof the tag selector
    applyTagsOnCharacterSelect.call(characterSelect);
}

function filterGroupMembers() {
    const searchValue = $(this).val().trim().toLowerCase();

    if (!searchValue) {
        $("#rm_group_add_members .group_member").removeClass('hiddenBySearch');
    } else {
        $("#rm_group_add_members .group_member").each(function () {
            const isValidSearch = $(this).children(".ch_name").text().toLowerCase().includes(searchValue);
            $(this).toggleClass('hiddenBySearch', !isValidSearch);
        });
    }
}

async function createGroup() {
    let name = $("#rm_group_chat_name").val();
    let allow_self_responses = !!$("#rm_group_allow_self_responses").prop("checked");
    let activation_strategy = $('input[name="rm_group_activation_strategy"]:checked').val() ?? group_activation_strategy.NATURAL;
    const members = $("#rm_group_members .group_member")
        .map((_, x) => $(x).data("id"))
        .toArray();

    const memberNames = characters.filter(x => members.includes(x.avatar)).map(x => x.name).join(", ");

    if (!name) {
        name = `Group: ${memberNames}`;
    }

    // placeholder
    const avatar_url = 'img/five.png';

    const chatName = humanizedDateTime();
    const chats = [chatName];

    const createGroupResponse = await fetch("/creategroup", {
        method: "POST",
        headers: getRequestHeaders(),
        body: JSON.stringify({
            name: name,
            members: members,
            avatar_url: avatar_url,
            allow_self_responses: allow_self_responses,
            activation_strategy: activation_strategy,
            disabled_members: [],
            chat_metadata: {},
            fav: fav_grp_checked,
            chat_id: chatName,
            chats: chats,
        }),
    });

    if (createGroupResponse.ok) {
        const data = await createGroupResponse.json();
        createTagMapFromList("#groupTagList", data.id);
        await getCharacters();
        select_rm_info('group_create', data.id);
    }
}

function toggleFilterByFavorites() {
    filterMembersByFavorites(!fav_filter_on);
}

function filterMembersByFavorites(value) {
    fav_filter_on = value;
    $('#group_fav_filter').toggleClass('fav_on', fav_filter_on);

    if (!fav_filter_on) {
        $("#rm_group_add_members .group_member").removeClass('hiddenByFav');
    } else {
        $("#rm_group_add_members .group_member").each(function () {
            const isValidSearch = $(this).hasClass("is_fav");
            $(this).toggleClass('hiddenByFav', !isValidSearch);
        });
    }
}

export async function createNewGroupChat(groupId) {
    const group = groups.find(x => x.id === groupId);

    if (!group) {
        return;
    }

    const oldChatName = group.chat_id;
    const newChatName = humanizedDateTime();

    if (typeof group.past_metadata !== 'object') {
        group.past_metadata = {};
    }

    clearChat();
    chat.length = 0;
    if (oldChatName) {
        group.past_metadata[oldChatName] = Object.assign({}, chat_metadata);
    }
    group.chats.push(newChatName);
    group.chat_id = newChatName;
    group.chat_metadata = {};
    updateChatMetadata(group.chat_metadata, true);

    await editGroup(group.id, true);
    await getGroupChat(group.id);
}

export async function getGroupPastChats(groupId) {
    const group = groups.find(x => x.id === groupId);

    if (!group) {
        return [];
    }

    const chats = [];

    try {
        for (const chatId of group.chats) {
            const messages = await loadGroupChat(chatId);
            let this_chat_file_size = (JSON.stringify(messages).length / 1024).toFixed(2) + "kb";
            let chat_items = messages.length;
            const lastMessage = messages.length ? messages[messages.length - 1].mes : '[The chat is empty]';
            const lastMessageDate = messages.length ? (messages[messages.length - 1].send_date || Date.now()) : Date.now();
            chats.push({
                'file_name': chatId,
                'mes': lastMessage,
                'last_mes': lastMessageDate,
                'file_size': this_chat_file_size,
                'chat_items': chat_items,
            });
        }
    } catch (err) {
        console.error(err);
    }
    finally {
        return chats;
    }
}

export async function openGroupChat(groupId, chatId) {
    const group = groups.find(x => x.id === groupId);

    if (!group || !group.chats.includes(chatId)) {
        return;
    }

    clearChat();
    chat.length = 0;
    const previousChat = group.chat_id;
    group.past_metadata[previousChat] = Object.assign({}, chat_metadata);
    group.chat_id = chatId;
    group.chat_metadata = group.past_metadata[chatId] || {};
    group['date_last_chat'] = Date.now();
    updateChatMetadata(group.chat_metadata, true);

    await editGroup(groupId, true);
    await getGroupChat(groupId);
    sortCharactersList();
}

export async function renameGroupChat(groupId, oldChatId, newChatId) {
    const group = groups.find(x => x.id === groupId);

    if (!group || !group.chats.includes(oldChatId)) {
        return;
    }

    if (group.chat_id === oldChatId) {
        group.chat_id = newChatId;
    }

    group.chats.splice(group.chats.indexOf(oldChatId), 1);
    group.chats.push(newChatId);
    group.past_metadata[newChatId] = (group.past_metadata[oldChatId] || {});
    delete group.past_metadata[oldChatId];

    await editGroup(groupId, true, true);
}

export async function deleteGroupChat(groupId, chatId) {
    const group = groups.find(x => x.id === groupId);

    if (!group || !group.chats.includes(chatId)) {
        return;
    }

    group.chats.splice(group.chats.indexOf(chatId), 1);
    group.chat_metadata = {};
    group.chat_id = '';
    delete group.past_metadata[chatId];
    updateChatMetadata(group.chat_metadata, true);

    const response = await fetch('/deletegroupchat', {
        method: 'POST',
        headers: getRequestHeaders(),
        body: JSON.stringify({ id: chatId }),
    });

    if (response.ok) {
        if (group.chats.length) {
            await openGroupChat(groupId, group.chats[0]);
        } else {
            await createNewGroupChat(groupId);
        }
    }
}

export async function importGroupChat(formData) {
    await jQuery.ajax({
        type: "POST",
        url: "/importgroupchat",
        data: formData,
        beforeSend: function () {
        },
        cache: false,
        contentType: false,
        processData: false,
        success: async function (data) {
            if (data.res) {
                const chatId = data.res;
                const group = groups.find(x => x.id == selected_group);

                if (group) {
                    group.chats.push(chatId);
                    await editGroup(selected_group, true, true);
                    await displayPastChats();
                }
            }
        },
        error: function () {
            $("#create_button").removeAttr("disabled");
        },
    });
}

export async function saveGroupBookmarkChat(groupId, name, metadata) {
    const group = groups.find(x => x.id === groupId);

    if (!group) {
        return;
    }

    group.past_metadata[name] = { ...chat_metadata, ...(metadata || {}) };
    group.chats.push(name);

    await editGroup(groupId, true);

    await fetch("/savegroupchat", {
        method: "POST",
        headers: getRequestHeaders(),
        body: JSON.stringify({ id: name, chat: [...chat] }),
    });
}

function setGroupScenario() {
    if (!selected_group) {
        return;
    }

    const template = $('#group_scenario_template .group_scenario').clone();
    const metadataValue = chat_metadata['scenario'] || '';
    template.find('.group_chat_scenario').text(metadataValue);
    callPopup(template.get(0).outerHTML, 'text');
}

function onGroupScenarioInput() {
    const value = $(this).val();
    const metadata = { scenario: value, };
    updateChatMetadata(metadata, false);
}

function onGroupScenarioRemoveClick() {
    $(this).closest('.group_scenario').find('.group_chat_scenario').val('').trigger('input');
}

jQuery(() => {
    $(document).on("click", ".group_select", selectGroup);
    $(document).on("input", ".group_chat_scenario", onGroupScenarioInput);
    $(document).on("click", ".remove_scenario_override", onGroupScenarioRemoveClick);
    $("#rm_group_filter").on("input", filterGroupMembers);
    $("#group_fav_filter").on("click", toggleFilterByFavorites);
    $("#rm_group_submit").on("click", createGroup);
    $("#rm_group_scenario").on("click", setGroupScenario);
    $("#rm_group_automode").on("input", function () {
        const value = $(this).prop("checked");
        is_group_automode_enabled = value;
    });
});<|MERGE_RESOLUTION|>--- conflicted
+++ resolved
@@ -53,12 +53,9 @@
     saveChatConditional,
     deactivateSendButtons,
     activateSendButtons,
-<<<<<<< HEAD
     eventSource,
     event_types,
     getCurrentChatId,
-=======
->>>>>>> 83c875d8
 } from "../script.js";
 import { appendTagToList, createTagMapFromList, getTagsList, applyTagsOnCharacterSelect } from './tags.js';
 
@@ -519,11 +516,8 @@
             setCharacterId(chId);
             setCharacterName(characters[chId].name)
 
-<<<<<<< HEAD
-=======
             Generate(generateType, { automatic_trigger: by_auto_mode, ...(params || {}) });
 
->>>>>>> 83c875d8
             if (type !== "swipe" && type !== "impersonate" && !isMultigenEnabled() && !isStreamingEnabled()) {
                 // update indicator and scroll down
                 typingIndicator
@@ -534,8 +528,6 @@
                     typingIndicator.get(0).scrollIntoView({ behavior: "smooth" });
                 });
             }
-
-            Generate(generateType, { automatic_trigger: by_auto_mode, ...(params || {}) });
 
             // TODO: This is awful. Refactor this
             while (true) {
