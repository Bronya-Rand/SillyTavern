--- conflicted
+++ resolved
@@ -1190,11 +1190,6 @@
     $('#character_search_bar').val('').trigger('input');
 }
 
-<<<<<<< HEAD
-jQuery(() => {
-    createTagInput('#tagInput', '#tagList', { tagOptions: { removable: true } });
-    createTagInput('#groupTagInput', '#groupTagList', { tagOptions: { removable: true } });
-=======
 /**
  * Copy tags from one character to another.
  * @param {{oldAvatar: string, newAvatar: string}} data Event data
@@ -1206,9 +1201,8 @@
 }
 
 export function initTags() {
-    createTagInput('#tagInput', '#tagList');
-    createTagInput('#groupTagInput', '#groupTagList');
->>>>>>> 7c99d872
+    createTagInput('#tagInput', '#tagList', { tagOptions: { removable: true } });
+    createTagInput('#groupTagInput', '#groupTagList', { tagOptions: { removable: true } });
 
     $(document).on('click', '#rm_button_create', onCharacterCreateClick);
     $(document).on('click', '#rm_button_group_chats', onGroupCreateClick);
