import { humanizedDateTime, favsToHotswap, getMessageTimeStamp, dragElement, isMobile, initRossMods, shouldSendOnEnter, addSafariPatch } from './scripts/RossAscends-mods.js';
import { userStatsHandler, statMesProcess, initStats } from './scripts/stats.js';
import {
    generateKoboldWithStreaming,
    kai_settings,
    loadKoboldSettings,
    formatKoboldUrl,
    getKoboldGenerationData,
    kai_flags,
    setKoboldFlags,
} from './scripts/kai-settings.js';

import {
    textgenerationwebui_settings as textgen_settings,
    loadTextGenSettings,
    generateTextGenWithStreaming,
    getTextGenGenerationData,
    textgen_types,
    getTextGenServer,
    validateTextGenUrl,
    parseTextgenLogprobs,
    parseTabbyLogprobs,
} from './scripts/textgen-settings.js';

const { MANCER, TOGETHERAI, OOBA, VLLM, APHRODITE, TABBY, OLLAMA, INFERMATICAI, DREAMGEN, OPENROUTER, FEATHERLESS } = textgen_types;

import {
    world_info,
    getWorldInfoPrompt,
    getWorldInfoSettings,
    setWorldInfoSettings,
    world_names,
    importEmbeddedWorldInfo,
    checkEmbeddedWorld,
    setWorldInfoButtonClass,
    importWorldInfo,
    wi_anchor_position,
    world_info_include_names,
} from './scripts/world-info.js';

import {
    groups,
    selected_group,
    saveGroupChat,
    getGroups,
    generateGroupWrapper,
    is_group_generating,
    resetSelectedGroup,
    select_group_chats,
    regenerateGroup,
    group_generation_id,
    getGroupChat,
    renameGroupMember,
    createNewGroupChat,
    getGroupPastChats,
    getGroupAvatar,
    openGroupChat,
    editGroup,
    deleteGroupChat,
    renameGroupChat,
    importGroupChat,
    getGroupBlock,
    getGroupCharacterCards,
    getGroupDepthPrompts,
} from './scripts/group-chats.js';

import {
    collapseNewlines,
    loadPowerUserSettings,
    playMessageSound,
    fixMarkdown,
    power_user,
    persona_description_positions,
    loadMovingUIState,
    getCustomStoppingStrings,
    MAX_CONTEXT_DEFAULT,
    MAX_RESPONSE_DEFAULT,
    renderStoryString,
    sortEntitiesList,
    registerDebugFunction,
    flushEphemeralStoppingStrings,
    context_presets,
    resetMovableStyles,
    forceCharacterEditorTokenize,
    applyPowerUserSettings,
} from './scripts/power-user.js';

import {
    setOpenAIMessageExamples,
    setOpenAIMessages,
    setupChatCompletionPromptManager,
    prepareOpenAIMessages,
    sendOpenAIRequest,
    loadOpenAISettings,
    oai_settings,
    openai_messages_count,
    chat_completion_sources,
    getChatCompletionModel,
    proxies,
    loadProxyPresets,
    selected_proxy,
    initOpenAI,
} from './scripts/openai.js';

import {
    generateNovelWithStreaming,
    getNovelGenerationData,
    getKayraMaxContextTokens,
    getNovelTier,
    loadNovelPreset,
    loadNovelSettings,
    nai_settings,
    adjustNovelInstructionPrompt,
    loadNovelSubscriptionData,
    parseNovelAILogprobs,
} from './scripts/nai-settings.js';

import {
    initBookmarks,
    showBookmarksButtons,
    updateBookmarkDisplay,
} from './scripts/bookmarks.js';

import {
    horde_settings,
    loadHordeSettings,
    generateHorde,
    checkHordeStatus,
    getHordeModels,
    adjustHordeGenerationParams,
    MIN_LENGTH,
} from './scripts/horde.js';

import {
    debounce,
    delay,
    trimToEndSentence,
    countOccurrences,
    isOdd,
    sortMoments,
    timestampToMoment,
    download,
    isDataURL,
    getCharaFilename,
    PAGINATION_TEMPLATE,
    waitUntilCondition,
    escapeRegex,
    resetScrollHeight,
    onlyUnique,
    getBase64Async,
    humanFileSize,
    Stopwatch,
    isValidUrl,
    ensureImageFormatSupported,
    flashHighlight,
    isTrueBoolean,
    toggleDrawer,
} from './scripts/utils.js';
import { debounce_timeout } from './scripts/constants.js';

import { ModuleWorkerWrapper, doDailyExtensionUpdatesCheck, extension_settings, getContext, initExtensions, loadExtensionSettings, renderExtensionTemplate, renderExtensionTemplateAsync, runGenerationInterceptors, saveMetadataDebounced, writeExtensionField } from './scripts/extensions.js';
import { COMMENT_NAME_DEFAULT, executeSlashCommands, executeSlashCommandsOnChatInput, executeSlashCommandsWithOptions, getSlashCommandsHelp, initDefaultSlashCommands, isExecutingCommandsFromChatInput, pauseScriptExecution, processChatSlashCommands, registerSlashCommand, stopScriptExecution } from './scripts/slash-commands.js';
import {
    tag_map,
    tags,
    filterByTagState,
    isBogusFolder,
    isBogusFolderOpen,
    chooseBogusFolder,
    getTagBlock,
    loadTagsSettings,
    printTagFilters,
    getTagKeyForEntity,
    printTagList,
    createTagMapFromList,
    renameTagKey,
    importTags,
    tag_filter_type,
    compareTagsForSort,
    initTags,
    applyTagsOnCharacterSelect,
    applyTagsOnGroupSelect,
    tag_import_setting,
} from './scripts/tags.js';
import {
    SECRET_KEYS,
    readSecretState,
    secret_state,
    writeSecret,
} from './scripts/secrets.js';
import { EventEmitter } from './lib/eventemitter.js';
import { markdownExclusionExt } from './scripts/showdown-exclusion.js';
import { markdownUnderscoreExt } from './scripts/showdown-underscore.js';
import { NOTE_MODULE_NAME, initAuthorsNote, metadata_keys, setFloatingPrompt, shouldWIAddPrompt } from './scripts/authors-note.js';
import { registerPromptManagerMigration } from './scripts/PromptManager.js';
import { getRegexedString, regex_placement } from './scripts/extensions/regex/engine.js';
import { initLogprobs, saveLogprobsForActiveMessage } from './scripts/logprobs.js';
import { FILTER_STATES, FILTER_TYPES, FilterHelper, isFilterState } from './scripts/filters.js';
import { getCfgPrompt, getGuidanceScale, initCfg } from './scripts/cfg-scale.js';
import {
    force_output_sequence,
    formatInstructModeChat,
    formatInstructModePrompt,
    formatInstructModeExamples,
    getInstructStoppingSequences,
    autoSelectInstructPreset,
    formatInstructModeSystemPrompt,
    selectInstructPreset,
    instruct_presets,
    selectContextPreset,
} from './scripts/instruct-mode.js';
import { initLocales, t, translate } from './scripts/i18n.js';
import { getFriendlyTokenizerName, getTokenCount, getTokenCountAsync, getTokenizerModel, initTokenizers, saveTokenCache, TOKENIZER_SUPPORTED_KEY } from './scripts/tokenizers.js';
import {
    user_avatar,
    getUserAvatars,
    getUserAvatar,
    setUserAvatar,
    initPersonas,
    setPersonaDescription,
    initUserAvatar,
} from './scripts/personas.js';
import { getBackgrounds, initBackgrounds, loadBackgroundSettings, background_settings } from './scripts/backgrounds.js';
import { hideLoader, showLoader } from './scripts/loader.js';
import { BulkEditOverlay, CharacterContextMenu } from './scripts/BulkEditOverlay.js';
import { loadFeatherlessModels, loadMancerModels, loadOllamaModels, loadTogetherAIModels, loadInfermaticAIModels, loadOpenRouterModels, loadVllmModels, loadAphroditeModels, loadDreamGenModels, initTextGenModels, loadTabbyModels } from './scripts/textgen-models.js';
import { appendFileContent, hasPendingFileAttachment, populateFileAttachment, decodeStyleTags, encodeStyleTags, isExternalMediaAllowed, getCurrentEntityId, preserveNeutralChat, restoreNeutralChat } from './scripts/chats.js';
import { initPresetManager } from './scripts/preset-manager.js';
import { MacrosParser, evaluateMacros, getLastMessageId } from './scripts/macros.js';
import { currentUser, setUserControls } from './scripts/user.js';
import { POPUP_RESULT, POPUP_TYPE, Popup, callGenericPopup, fixToastrForDialogs } from './scripts/popup.js';
import { renderTemplate, renderTemplateAsync } from './scripts/templates.js';
import { ScraperManager } from './scripts/scrapers.js';
import { SlashCommandParser } from './scripts/slash-commands/SlashCommandParser.js';
import { SlashCommand } from './scripts/slash-commands/SlashCommand.js';
import { ARGUMENT_TYPE, SlashCommandArgument, SlashCommandNamedArgument } from './scripts/slash-commands/SlashCommandArgument.js';
import { SlashCommandBrowser } from './scripts/slash-commands/SlashCommandBrowser.js';
import { initCustomSelectedSamplers, validateDisabledSamplers } from './scripts/samplerSelect.js';
import { DragAndDropHandler } from './scripts/dragdrop.js';
import { INTERACTABLE_CONTROL_CLASS, initKeyboard } from './scripts/keyboard.js';
import { initDynamicStyles } from './scripts/dynamic-styles.js';
import { SlashCommandEnumValue, enumTypes } from './scripts/slash-commands/SlashCommandEnumValue.js';
import { commonEnumProviders, enumIcons } from './scripts/slash-commands/SlashCommandCommonEnumsProvider.js';
import { initInputMarkdown } from './scripts/input-md-formatting.js';
import { AbortReason } from './scripts/util/AbortReason.js';
import { initSystemPrompts } from './scripts/sysprompt.js';
import { registerExtensionSlashCommands as initExtensionSlashCommands } from './scripts/extensions-slashcommands.js';

//exporting functions and vars for mods
export {
    user_avatar,
    setUserAvatar,
    getUserAvatars,
    getUserAvatar,
    nai_settings,
    isOdd,
    countOccurrences,
    renderTemplate,
};

/**
 * Wait for page to load before continuing the app initialization.
 */
await new Promise((resolve) => {
    if (document.readyState === 'complete') {
        resolve();
    } else {
        window.addEventListener('load', resolve);
    }
});

showLoader();

// Configure toast library:
toastr.options.escapeHtml = true; // Prevent raw HTML inserts
toastr.options.timeOut = 4000; // How long the toast will display without user interaction
toastr.options.extendedTimeOut = 10000; // How long the toast will display after a user hovers over it
toastr.options.progressBar = true; // Visually indicate how long before a toast expires.
toastr.options.closeButton = true; // enable a close button
toastr.options.positionClass = 'toast-top-center'; // Where to position the toast container
toastr.options.onHidden = () => {
    // If we have any dialog still open, the last "hidden" toastr will remove the toastr-container. We need to keep it alive inside the dialog though
    // so the toasts still show up inside there.
    fixToastrForDialogs();
};

// Allow target="_blank" in links
DOMPurify.addHook('afterSanitizeAttributes', function (node) {
    if ('target' in node) {
        node.setAttribute('target', '_blank');
        node.setAttribute('rel', 'noopener');
    }
});

DOMPurify.addHook('uponSanitizeAttribute', (_, data, config) => {
    if (!config['MESSAGE_SANITIZE']) {
        return;
    }
    switch (data.attrName) {
        case 'class': {
            if (data.attrValue) {
                data.attrValue = data.attrValue.split(' ').map((v) => {
                    if (v.startsWith('fa-') || v.startsWith('note-') || v === 'monospace') {
                        return v;
                    }

                    return 'custom-' + v;
                }).join(' ');
            }
            break;
        }
    }
});

DOMPurify.addHook('uponSanitizeElement', (node, _, config) => {
    if (!config['MESSAGE_SANITIZE']) {
        return;
    }

    // Replace line breaks with <br> in unknown elements
    if (node instanceof HTMLUnknownElement) {
        node.innerHTML = node.innerHTML.replaceAll('\n', '<br>');
    }

    const isMediaAllowed = isExternalMediaAllowed();
    if (isMediaAllowed) {
        return;
    }

    let mediaBlocked = false;

    switch (node.tagName) {
        case 'AUDIO':
        case 'VIDEO':
        case 'SOURCE':
        case 'TRACK':
        case 'EMBED':
        case 'OBJECT':
        case 'IMG': {
            const isExternalUrl = (url) => (url.indexOf('://') > 0 || url.indexOf('//') === 0) && !url.startsWith(window.location.origin);
            const src = node.getAttribute('src');
            const data = node.getAttribute('data');
            const srcset = node.getAttribute('srcset');

            if (srcset) {
                const srcsetUrls = srcset.split(',');

                for (const srcsetUrl of srcsetUrls) {
                    const [url] = srcsetUrl.trim().split(' ');

                    if (isExternalUrl(url)) {
                        console.warn('External media blocked', url);
                        node.remove();
                        mediaBlocked = true;
                        break;
                    }
                }
            }

            if (src && isExternalUrl(src)) {
                console.warn('External media blocked', src);
                mediaBlocked = true;
                node.remove();
            }

            if (data && isExternalUrl(data)) {
                console.warn('External media blocked', data);
                mediaBlocked = true;
                node.remove();
            }

            if (mediaBlocked && (node instanceof HTMLMediaElement)) {
                node.autoplay = false;
                node.pause();
            }
        }
            break;
    }

    if (mediaBlocked) {
        const entityId = getCurrentEntityId();
        const warningShownKey = `mediaWarningShown:${entityId}`;

        if (localStorage.getItem(warningShownKey) === null) {
            const warningToast = toastr.warning(
                'Use the "Ext. Media" button to allow it. Click on this message to dismiss.',
                'External media has been blocked',
                {
                    timeOut: 0,
                    preventDuplicates: true,
                    onclick: () => toastr.clear(warningToast),
                },
            );

            localStorage.setItem(warningShownKey, 'true');
        }
    }
});

// API OBJECT FOR EXTERNAL WIRING
window['SillyTavern'] = {};

// Event source init
export const event_types = {
    APP_READY: 'app_ready',
    EXTRAS_CONNECTED: 'extras_connected',
    MESSAGE_SWIPED: 'message_swiped',
    MESSAGE_SENT: 'message_sent',
    MESSAGE_RECEIVED: 'message_received',
    MESSAGE_EDITED: 'message_edited',
    MESSAGE_DELETED: 'message_deleted',
    MESSAGE_UPDATED: 'message_updated',
    MESSAGE_FILE_EMBEDDED: 'message_file_embedded',
    IMPERSONATE_READY: 'impersonate_ready',
    CHAT_CHANGED: 'chat_id_changed',
    GENERATION_AFTER_COMMANDS: 'GENERATION_AFTER_COMMANDS',
    GENERATION_STARTED: 'generation_started',
    GENERATION_STOPPED: 'generation_stopped',
    GENERATION_ENDED: 'generation_ended',
    EXTENSIONS_FIRST_LOAD: 'extensions_first_load',
    EXTENSION_SETTINGS_LOADED: 'extension_settings_loaded',
    SETTINGS_LOADED: 'settings_loaded',
    SETTINGS_UPDATED: 'settings_updated',
    GROUP_UPDATED: 'group_updated',
    MOVABLE_PANELS_RESET: 'movable_panels_reset',
    SETTINGS_LOADED_BEFORE: 'settings_loaded_before',
    SETTINGS_LOADED_AFTER: 'settings_loaded_after',
    CHATCOMPLETION_SOURCE_CHANGED: 'chatcompletion_source_changed',
    CHATCOMPLETION_MODEL_CHANGED: 'chatcompletion_model_changed',
    OAI_PRESET_CHANGED_BEFORE: 'oai_preset_changed_before',
    OAI_PRESET_CHANGED_AFTER: 'oai_preset_changed_after',
    OAI_PRESET_EXPORT_READY: 'oai_preset_export_ready',
    OAI_PRESET_IMPORT_READY: 'oai_preset_import_ready',
    WORLDINFO_SETTINGS_UPDATED: 'worldinfo_settings_updated',
    WORLDINFO_UPDATED: 'worldinfo_updated',
    CHARACTER_EDITED: 'character_edited',
    CHARACTER_PAGE_LOADED: 'character_page_loaded',
    CHARACTER_GROUP_OVERLAY_STATE_CHANGE_BEFORE: 'character_group_overlay_state_change_before',
    CHARACTER_GROUP_OVERLAY_STATE_CHANGE_AFTER: 'character_group_overlay_state_change_after',
    USER_MESSAGE_RENDERED: 'user_message_rendered',
    CHARACTER_MESSAGE_RENDERED: 'character_message_rendered',
    FORCE_SET_BACKGROUND: 'force_set_background',
    CHAT_DELETED: 'chat_deleted',
    CHAT_CREATED: 'chat_created',
    GROUP_CHAT_DELETED: 'group_chat_deleted',
    GROUP_CHAT_CREATED: 'group_chat_created',
    GENERATE_BEFORE_COMBINE_PROMPTS: 'generate_before_combine_prompts',
    GENERATE_AFTER_COMBINE_PROMPTS: 'generate_after_combine_prompts',
    GENERATE_AFTER_DATA: 'generate_after_data',
    GROUP_MEMBER_DRAFTED: 'group_member_drafted',
    WORLD_INFO_ACTIVATED: 'world_info_activated',
    TEXT_COMPLETION_SETTINGS_READY: 'text_completion_settings_ready',
    CHAT_COMPLETION_SETTINGS_READY: 'chat_completion_settings_ready',
    CHAT_COMPLETION_PROMPT_READY: 'chat_completion_prompt_ready',
    CHARACTER_FIRST_MESSAGE_SELECTED: 'character_first_message_selected',
    // TODO: Naming convention is inconsistent with other events
    CHARACTER_DELETED: 'characterDeleted',
    CHARACTER_DUPLICATED: 'character_duplicated',
    /** @deprecated The event is aliased to STREAM_TOKEN_RECEIVED. */
    SMOOTH_STREAM_TOKEN_RECEIVED: 'stream_token_received',
    STREAM_TOKEN_RECEIVED: 'stream_token_received',
    FILE_ATTACHMENT_DELETED: 'file_attachment_deleted',
    WORLDINFO_FORCE_ACTIVATE: 'worldinfo_force_activate',
    OPEN_CHARACTER_LIBRARY: 'open_character_library',
    LLM_FUNCTION_TOOL_REGISTER: 'llm_function_tool_register',
    LLM_FUNCTION_TOOL_CALL: 'llm_function_tool_call',
    ONLINE_STATUS_CHANGED: 'online_status_changed',
    IMAGE_SWIPED: 'image_swiped',
    CONNECTION_PROFILE_LOADED: 'connection_profile_loaded',
};

export const eventSource = new EventEmitter();

eventSource.on(event_types.CHAT_CHANGED, processChatSlashCommands);

export const characterGroupOverlay = new BulkEditOverlay();
const characterContextMenu = new CharacterContextMenu(characterGroupOverlay);
eventSource.on(event_types.CHARACTER_PAGE_LOADED, characterGroupOverlay.onPageLoad);
console.debug('Character context menu initialized', characterContextMenu);

// Markdown converter
export let mesForShowdownParse; //intended to be used as a context to compare showdown strings against
let converter;
reloadMarkdownProcessor();

// array for prompt token calculations
console.debug('initializing Prompt Itemization Array on Startup');
const promptStorage = new localforage.createInstance({ name: 'SillyTavern_Prompts' });
export let itemizedPrompts = [];

export const systemUserName = 'SillyTavern System';
export const neutralCharacterName = 'Assistant';
let default_user_name = 'User';
export let name1 = default_user_name;
export let name2 = systemUserName;
export let chat = [];
let chatSaveTimeout;
let importFlashTimeout;
export let isChatSaving = false;
let chat_create_date = '';
let firstRun = false;
let settingsReady = false;
let currentVersion = '0.0.0';
let displayVersion = 'SillyTavern';

let generatedPromptCache = '';
let generation_started = new Date();
/** @type {import('scripts/char-data.js').v1CharData[]} */
export let characters = [];
export let this_chid;
let saveCharactersPage = 0;
export const default_avatar = 'img/ai4.png';
export const system_avatar = 'img/five.png';
export const comment_avatar = 'img/quill.png';
export const default_user_avatar = 'img/user-default.png';
export let CLIENT_VERSION = 'SillyTavern:UNKNOWN:Cohee#1207'; // For Horde header
let optionsPopper = Popper.createPopper(document.getElementById('options_button'), document.getElementById('options'), {
    placement: 'top-start',
});
let exportPopper = Popper.createPopper(document.getElementById('export_button'), document.getElementById('export_format_popup'), {
    placement: 'left',
});

// Saved here for performance reasons
const messageTemplate = $('#message_template .mes');
const chatElement = $('#chat');

let dialogueResolve = null;
let dialogueCloseStop = false;
export let chat_metadata = {};
/** @type {StreamingProcessor} */
export let streamingProcessor = null;
let crop_data = undefined;
let is_delete_mode = false;
let fav_ch_checked = false;
let scrollLock = false;
export let abortStatusCheck = new AbortController();
let charDragDropHandler = null;

/** @type {debounce_timeout} The debounce timeout used for chat/settings save. debounce_timeout.long: 1.000 ms */
export const DEFAULT_SAVE_EDIT_TIMEOUT = debounce_timeout.relaxed;
/** @type {debounce_timeout} The debounce timeout used for printing. debounce_timeout.quick: 100 ms */
export const DEFAULT_PRINT_TIMEOUT = debounce_timeout.quick;

export const saveSettingsDebounced = debounce(() => saveSettings(), DEFAULT_SAVE_EDIT_TIMEOUT);
export const saveCharacterDebounced = debounce(() => $('#create_button').trigger('click'), DEFAULT_SAVE_EDIT_TIMEOUT);

/**
 * Prints the character list in a debounced fashion without blocking, with a delay of 100 milliseconds.
 * Use this function instead of a direct `printCharacters()` whenever the reprinting of the character list is not the primary focus.
 *
 * The printing will also always reprint all filter options of the global list, to keep them up to date.
 */
export const printCharactersDebounced = debounce(() => { printCharacters(false); }, DEFAULT_PRINT_TIMEOUT);

/**
 * @enum {string} System message types
 */
export const system_message_types = {
    HELP: 'help',
    WELCOME: 'welcome',
    GROUP: 'group',
    EMPTY: 'empty',
    GENERIC: 'generic',
    NARRATOR: 'narrator',
    COMMENT: 'comment',
    SLASH_COMMANDS: 'slash_commands',
    FORMATTING: 'formatting',
    HOTKEYS: 'hotkeys',
    MACROS: 'macros',
    WELCOME_PROMPT: 'welcome_prompt',
    ASSISTANT_NOTE: 'assistant_note',
};

/**
 * @enum {number} Extension prompt types
 */
export const extension_prompt_types = {
    NONE: -1,
    IN_PROMPT: 0,
    IN_CHAT: 1,
    BEFORE_PROMPT: 2,
};

/**
 * @enum {number} Extension prompt roles
 */
export const extension_prompt_roles = {
    SYSTEM: 0,
    USER: 1,
    ASSISTANT: 2,
};

export const MAX_INJECTION_DEPTH = 1000;

const SAFETY_CHAT = [
    {
        name: systemUserName,
        force_avatar: system_avatar,
        is_system: true,
        is_user: false,
        create_date: 0,
        mes: 'You deleted a character/chat and arrived back here for safety reasons! Pick another character!',
    },
];

export let system_messages = {};

async function getSystemMessages() {
    system_messages = {
        help: {
            name: systemUserName,
            force_avatar: system_avatar,
            is_user: false,
            is_system: true,
            mes: await renderTemplateAsync('help'),
        },
        slash_commands: {
            name: systemUserName,
            force_avatar: system_avatar,
            is_user: false,
            is_system: true,
            mes: '',
        },
        hotkeys: {
            name: systemUserName,
            force_avatar: system_avatar,
            is_user: false,
            is_system: true,
            mes: await renderTemplateAsync('hotkeys'),
        },
        formatting: {
            name: systemUserName,
            force_avatar: system_avatar,
            is_user: false,
            is_system: true,
            mes: await renderTemplateAsync('formatting'),
        },
        macros: {
            name: systemUserName,
            force_avatar: system_avatar,
            is_user: false,
            is_system: true,
            mes: await renderTemplateAsync('macros'),
        },
        welcome:
        {
            name: systemUserName,
            force_avatar: system_avatar,
            is_user: false,
            is_system: true,
            mes: await renderTemplateAsync('welcome', { displayVersion }),
        },
        group: {
            name: systemUserName,
            force_avatar: system_avatar,
            is_user: false,
            is_system: true,
            is_group: true,
            mes: 'Group chat created. Say \'Hi\' to lovely people!',
        },
        empty: {
            name: systemUserName,
            force_avatar: system_avatar,
            is_user: false,
            is_system: true,
            mes: 'No one hears you. <b>Hint&#58;</b> add more members to the group!',
        },
        generic: {
            name: systemUserName,
            force_avatar: system_avatar,
            is_user: false,
            is_system: true,
            mes: 'Generic system message. User `text` parameter to override the contents',
        },
        welcome_prompt: {
            name: systemUserName,
            force_avatar: system_avatar,
            is_user: false,
            is_system: true,
            mes: await renderTemplateAsync('welcomePrompt'),
            extra: {
                isSmallSys: true,
            },
        },
        assistant_note: {
            name: systemUserName,
            force_avatar: system_avatar,
            is_user: false,
            is_system: true,
            mes: await renderTemplateAsync('assistantNote'),
            extra: {
                isSmallSys: true,
            },
        },
    };
}

// Register configuration migrations
registerPromptManagerMigration();

$(document).ajaxError(function myErrorHandler(_, xhr) {
    // Cohee: CSRF doesn't error out in multiple tabs anymore, so this is unnecessary
    /*
    if (xhr.status == 403) {
        toastr.warning(
            'doubleCsrf errors in console are NORMAL in this case. If you want to run ST in multiple tabs, start the server with --disableCsrf option.',
            'Looks like you\'ve opened SillyTavern in another browser tab',
            { timeOut: 0, extendedTimeOut: 0, preventDuplicates: true },
        );
    } */
});

async function getClientVersion() {
    try {
        const response = await fetch('/version');
        const data = await response.json();
        CLIENT_VERSION = data.agent;
        displayVersion = `SillyTavern ${data.pkgVersion}`;
        currentVersion = data.pkgVersion;

        if (data.gitRevision && data.gitBranch) {
            displayVersion += ` '${data.gitBranch}' (${data.gitRevision})`;
        }

        $('#version_display').text(displayVersion);
        $('#version_display_welcome').text(displayVersion);
    } catch (err) {
        console.error('Couldn\'t get client version', err);
    }
}

export function reloadMarkdownProcessor(render_formulas = false) {
    if (render_formulas) {
        converter = new showdown.Converter({
            emoji: true,
            underline: true,
            tables: true,
            parseImgDimensions: true,
            simpleLineBreaks: true,
            strikethrough: true,
            disableForced4SpacesIndentedSublists: true,
            extensions: [
                showdownKatex(
                    {
                        delimiters: [
                            { left: '$$', right: '$$', display: true, asciimath: false },
                            { left: '$', right: '$', display: false, asciimath: true },
                        ],
                    },
                )],
        });
    }
    else {
        converter = new showdown.Converter({
            emoji: true,
            literalMidWordUnderscores: true,
            parseImgDimensions: true,
            tables: true,
            underline: true,
            simpleLineBreaks: true,
            strikethrough: true,
            disableForced4SpacesIndentedSublists: true,
            extensions: [markdownUnderscoreExt()],
        });
    }

    // Inject the dinkus extension after creating the converter
    // Maybe move this into power_user init?
    setTimeout(() => {
        if (power_user) {
            converter.addExtension(markdownExclusionExt(), 'exclusion');
        }
    }, 1);

    return converter;
}

export function getCurrentChatId() {
    if (selected_group) {
        return groups.find(x => x.id == selected_group)?.chat_id;
    }
    else if (this_chid !== undefined) {
        return characters[this_chid]?.chat;
    }
}

export const talkativeness_default = 0.5;
export const depth_prompt_depth_default = 4;
export const depth_prompt_role_default = 'system';
const per_page_default = 50;

var is_advanced_char_open = false;

/**
 * The type of the right menu
 * @typedef {'characters' | 'character_edit' | 'create' | 'group_edit' | 'group_create' | '' } MenuType
 */

/**
 * The type of the right menu that is currently open
 * @type {MenuType}
 */
export let menu_type = '';

export let selected_button = ''; //which button pressed

//create pole save
let create_save = {
    name: '',
    description: '',
    creator_notes: '',
    post_history_instructions: '',
    character_version: '',
    system_prompt: '',
    tags: '',
    creator: '',
    personality: '',
    first_message: '',
    avatar: '',
    scenario: '',
    mes_example: '',
    world: '',
    talkativeness: talkativeness_default,
    alternate_greetings: [],
    depth_prompt_prompt: '',
    depth_prompt_depth: depth_prompt_depth_default,
    depth_prompt_role: depth_prompt_role_default,
    extensions: {},
};

//animation right menu
export const ANIMATION_DURATION_DEFAULT = 125;
export let animation_duration = ANIMATION_DURATION_DEFAULT;
export let animation_easing = 'ease-in-out';
let popup_type = '';
let chat_file_for_del = '';
export let online_status = 'no_connection';

export let api_server = '';

export let is_send_press = false; //Send generation

let this_del_mes = -1;

//message editing and chat scroll position persistence
var this_edit_mes_chname = '';
var this_edit_mes_id;
var scroll_holder = 0;
var is_use_scroll_holder = false;

//settings
export let settings;
export let koboldai_settings;
export let koboldai_setting_names;
var preset_settings = 'gui';
export let amount_gen = 80; //default max length of AI generated responses
export let max_context = 2048;

var swipes = true;
let extension_prompts = {};

export let main_api;// = "kobold";
//novel settings
export let novelai_settings;
export let novelai_setting_names;
/** @type {AbortController} */
let abortController;

//css
var css_send_form_display = $('<div id=send_form></div>').css('display');

var kobold_horde_model = '';

export let token;

var PromptArrayItemForRawPromptDisplay;
var priorPromptArrayItemForRawPromptDisplay;

/** The tag of the active character. (NOT the id) */
export let active_character = '';
/** The tag of the active group. (Coincidentally also the id) */
export let active_group = '';

export const entitiesFilter = new FilterHelper(printCharactersDebounced);

export function getRequestHeaders() {
    return {
        'Content-Type': 'application/json',
        'X-CSRF-Token': token,
    };
}

$.ajaxPrefilter((options, originalOptions, xhr) => {
    xhr.setRequestHeader('X-CSRF-Token', token);
});

/**
 * Pings the STserver to check if it is reachable.
 * @returns {Promise<boolean>} True if the server is reachable, false otherwise.
 */
export async function pingServer() {
    try {
        const result = await fetch('api/ping', {
            method: 'GET',
            headers: getRequestHeaders(),
        });

        if (!result.ok) {
            return false;
        }

        return true;
    } catch (error) {
        console.error('Error pinging server', error);
        return false;
    }
}

async function firstLoadInit() {
    try {
        const tokenResponse = await fetch('/csrf-token');
        const tokenData = await tokenResponse.json();
        token = tokenData.token;
    } catch {
        hideLoader();
        toastr.error('Couldn\'t get CSRF token. Please refresh the page.', 'Error', { timeOut: 0, extendedTimeOut: 0, preventDuplicates: true });
        throw new Error('Initialization failed');
    }

    addSafariPatch();
    await getClientVersion();
    await readSecretState();
    await initLocales();
    initDefaultSlashCommands();
    initTextGenModels();
    initOpenAI();
    initSystemPrompts();
    initExtensions();
    initExtensionSlashCommands();
    await initPresetManager();
    await getSystemMessages();
    sendSystemMessage(system_message_types.WELCOME);
    sendSystemMessage(system_message_types.WELCOME_PROMPT);
    await getSettings();
    initKeyboard();
    initDynamicStyles();
    initTags();
    initBookmarks();
    await getUserAvatars(true, user_avatar);
    await getCharacters();
    await getBackgrounds();
    await initTokenizers();
    initBackgrounds();
    initAuthorsNote();
    initPersonas();
    initRossMods();
    initStats();
    initCfg();
    initLogprobs();
    initInputMarkdown();
    doDailyExtensionUpdatesCheck();
    await hideLoader();
    await fixViewport();
    await eventSource.emit(event_types.APP_READY);
}

async function fixViewport() {
    document.body.style.position = 'absolute';
    await delay(1);
    document.body.style.position = '';
}

function cancelStatusCheck(reason = 'Manually cancelled status check') {
    abortStatusCheck?.abort(new AbortReason(reason));
    abortStatusCheck = new AbortController();
    setOnlineStatus('no_connection');
}

export function displayOnlineStatus() {
    if (online_status == 'no_connection') {
        $('.online_status_indicator').removeClass('success');
        $('.online_status_text').text($('#API-status-top').attr('no_connection_text'));
    } else {
        $('.online_status_indicator').addClass('success');
        $('.online_status_text').text(online_status);
    }
}

/**
 * Sets the duration of JS animations.
 * @param {number} ms Duration in milliseconds. Resets to default if null.
 */
export function setAnimationDuration(ms = null) {
    animation_duration = ms ?? ANIMATION_DURATION_DEFAULT;
    // Set CSS variable to document
    document.documentElement.style.setProperty('--animation-duration', `${animation_duration}ms`);
}

export function setActiveCharacter(entityOrKey) {
    active_character = getTagKeyForEntity(entityOrKey);
}

export function setActiveGroup(entityOrKey) {
    active_group = getTagKeyForEntity(entityOrKey);
}

/**
 * Gets the itemized prompts for a chat.
 * @param {string} chatId Chat ID to load
 */
export async function loadItemizedPrompts(chatId) {
    try {
        if (!chatId) {
            itemizedPrompts = [];
            return;
        }

        itemizedPrompts = await promptStorage.getItem(chatId);

        if (!itemizedPrompts) {
            itemizedPrompts = [];
        }
    } catch {
        console.log('Error loading itemized prompts for chat', chatId);
        itemizedPrompts = [];
    }
}

/**
 * Saves the itemized prompts for a chat.
 * @param {string} chatId Chat ID to save itemized prompts for
 */
export async function saveItemizedPrompts(chatId) {
    try {
        if (!chatId) {
            return;
        }

        await promptStorage.setItem(chatId, itemizedPrompts);
    } catch {
        console.log('Error saving itemized prompts for chat', chatId);
    }
}

/**
 * Replaces the itemized prompt text for a message.
 * @param {number} mesId Message ID to get itemized prompt for
 * @param {string} promptText New raw prompt text
 * @returns
 */
export async function replaceItemizedPromptText(mesId, promptText) {
    if (!Array.isArray(itemizedPrompts)) {
        itemizedPrompts = [];
    }

    const itemizedPrompt = itemizedPrompts.find(x => x.mesId === mesId);

    if (!itemizedPrompt) {
        return;
    }

    itemizedPrompt.rawPrompt = promptText;
}

/**
 * Deletes the itemized prompts for a chat.
 * @param {string} chatId Chat ID to delete itemized prompts for
 */
export async function deleteItemizedPrompts(chatId) {
    try {
        if (!chatId) {
            return;
        }

        await promptStorage.removeItem(chatId);
    } catch {
        console.log('Error deleting itemized prompts for chat', chatId);
    }
}

/**
 * Empties the itemized prompts array and caches.
 */
export async function clearItemizedPrompts() {
    try {
        await promptStorage.clear();
        itemizedPrompts = [];
    } catch {
        console.log('Error clearing itemized prompts');
    }
}

async function getStatusHorde() {
    try {
        const hordeStatus = await checkHordeStatus();
        setOnlineStatus(hordeStatus ? 'Connected' : 'no_connection');
    }
    catch {
        setOnlineStatus('no_connection');
    }

    return resultCheckStatus();
}

async function getStatusKobold() {
    let endpoint = api_server;

    if (!endpoint) {
        console.warn('No endpoint for status check');
        setOnlineStatus('no_connection');
        return resultCheckStatus();
    }

    try {
        const response = await fetch('/api/backends/kobold/status', {
            method: 'POST',
            headers: getRequestHeaders(),
            body: JSON.stringify({
                main_api,
                api_server: endpoint,
            }),
            signal: abortStatusCheck.signal,
        });

        const data = await response.json();

        setOnlineStatus(data?.model ?? 'no_connection');

        if (!data.koboldUnitedVersion) {
            throw new Error('Missing mandatory Kobold version in data:', data);
        }

        // Determine instruct mode preset
        autoSelectInstructPreset(online_status);

        // determine if we can use stop sequence and streaming
        setKoboldFlags(data.koboldUnitedVersion, data.koboldCppVersion);

        // We didn't get a 200 status code, but the endpoint has an explanation. Which means it DID connect, but I digress.
        if (online_status === 'no_connection' && data.response) {
            toastr.error(data.response, 'API Error', { timeOut: 5000, preventDuplicates: true });
        }
    } catch (err) {
        console.error('Error getting status', err);
        setOnlineStatus('no_connection');
    }

    return resultCheckStatus();
}

async function getStatusTextgen() {
    const url = '/api/backends/text-completions/status';

    const endpoint = getTextGenServer();

    if (!endpoint) {
        console.warn('No endpoint for status check');
        setOnlineStatus('no_connection');
        return resultCheckStatus();
    }

    if (textgen_settings.type == OOBA && textgen_settings.bypass_status_check) {
        setOnlineStatus('Status check bypassed');
        return resultCheckStatus();
    }

    try {
        const response = await fetch(url, {
            method: 'POST',
            headers: getRequestHeaders(),
            body: JSON.stringify({
                api_server: endpoint,
                api_type: textgen_settings.type,
                legacy_api: textgen_settings.legacy_api && textgen_settings.type === OOBA,
            }),
            signal: abortStatusCheck.signal,
        });

        const data = await response.json();

        if (textgen_settings.type === MANCER) {
            loadMancerModels(data?.data);
            setOnlineStatus(textgen_settings.mancer_model);
        } else if (textgen_settings.type === TOGETHERAI) {
            loadTogetherAIModels(data?.data);
            setOnlineStatus(textgen_settings.togetherai_model);
        } else if (textgen_settings.type === OLLAMA) {
            loadOllamaModels(data?.data);
            setOnlineStatus(textgen_settings.ollama_model || 'Connected');
        } else if (textgen_settings.type === INFERMATICAI) {
            loadInfermaticAIModels(data?.data);
            setOnlineStatus(textgen_settings.infermaticai_model);
        } else if (textgen_settings.type === DREAMGEN) {
            loadDreamGenModels(data?.data);
            setOnlineStatus(textgen_settings.dreamgen_model);
        } else if (textgen_settings.type === OPENROUTER) {
            loadOpenRouterModels(data?.data);
            setOnlineStatus(textgen_settings.openrouter_model);
        } else if (textgen_settings.type === VLLM) {
            loadVllmModels(data?.data);
            setOnlineStatus(textgen_settings.vllm_model);
        } else if (textgen_settings.type === APHRODITE) {
            loadAphroditeModels(data?.data);
            setOnlineStatus(textgen_settings.aphrodite_model);
        } else if (textgen_settings.type === FEATHERLESS) {
            loadFeatherlessModels(data?.data);
            setOnlineStatus(textgen_settings.featherless_model);
        } else if (textgen_settings.type === TABBY) {
            loadTabbyModels(data?.data);
            setOnlineStatus(textgen_settings.tabby_model || data?.result);
        } else {
            setOnlineStatus(data?.result);
        }

        if (!online_status) {
            setOnlineStatus('no_connection');
        }

        // Determine instruct mode preset
        autoSelectInstructPreset(online_status);

        const supportsTokenization = response.headers.get('x-supports-tokenization') === 'true';
        supportsTokenization ? sessionStorage.setItem(TOKENIZER_SUPPORTED_KEY, 'true') : sessionStorage.removeItem(TOKENIZER_SUPPORTED_KEY);

        // We didn't get a 200 status code, but the endpoint has an explanation. Which means it DID connect, but I digress.
        if (online_status === 'no_connection' && data.response) {
            toastr.error(data.response, 'API Error', { timeOut: 5000, preventDuplicates: true });
        }
    } catch (err) {
        if (err instanceof AbortReason) {
            console.info('Status check aborted.', err.reason);
        } else {
            console.error('Error getting status', err);

        }
        setOnlineStatus('no_connection');
    }

    return resultCheckStatus();
}

async function getStatusNovel() {
    try {
        const result = await loadNovelSubscriptionData();

        if (!result) {
            throw new Error('Could not load subscription data');
        }

        setOnlineStatus(getNovelTier());
    } catch {
        setOnlineStatus('no_connection');
    }

    resultCheckStatus();
}

export function startStatusLoading() {
    $('.api_loading').show();
    $('.api_button').addClass('disabled');
}

export function stopStatusLoading() {
    $('.api_loading').hide();
    $('.api_button').removeClass('disabled');
}

export function resultCheckStatus() {
    displayOnlineStatus();
    stopStatusLoading();
}

export async function selectCharacterById(id) {
    if (characters[id] === undefined) {
        return;
    }

    if (isChatSaving) {
        toastr.info('Please wait until the chat is saved before switching characters.', 'Your chat is still saving...');
        return;
    }

    if (selected_group && is_group_generating) {
        return;
    }

    if (selected_group || this_chid !== id) {
        //if clicked on a different character from what was currently selected
        if (!is_send_press) {
            await clearChat();
            cancelTtsPlay();
            resetSelectedGroup();
            this_edit_mes_id = undefined;
            selected_button = 'character_edit';
            this_chid = id;
            chat.length = 0;
            chat_metadata = {};
            await getChat();
        }
    } else {
        //if clicked on character that was already selected
        selected_button = 'character_edit';
        select_selected_character(this_chid);
    }
}

function getBackBlock() {
    const template = $('#bogus_folder_back_template .bogus_folder_select').clone();
    return template;
}

function getEmptyBlock() {
    const icons = ['fa-dragon', 'fa-otter', 'fa-kiwi-bird', 'fa-crow', 'fa-frog'];
    const texts = ['Here be dragons', 'Otterly empty', 'Kiwibunga', 'Pump-a-Rum', 'Croak it'];
    const roll = new Date().getMinutes() % icons.length;
    const emptyBlock = `
    <div class="text_block empty_block">
        <i class="fa-solid ${icons[roll]} fa-4x"></i>
        <h1>${texts[roll]}</h1>
        <p>There are no items to display.</p>
    </div>`;
    return $(emptyBlock);
}

/**
 * @param {number} hidden Number of hidden characters
 */
function getHiddenBlock(hidden) {
    const hiddenBlock = `
    <div class="text_block hidden_block">
        <small>
            <p>${hidden} ${hidden > 1 ? 'characters' : 'character'} hidden.</p>
            <div class="fa-solid fa-circle-info opacity50p" data-i18n="[title]Characters and groups hidden by filters or closed folders" title="Characters and groups hidden by filters or closed folders"></div>
        </small>
    </div>`;
    return $(hiddenBlock);
}

function getCharacterBlock(item, id) {
    let this_avatar = default_avatar;
    if (item.avatar != 'none') {
        this_avatar = getThumbnailUrl('avatar', item.avatar);
    }
    // Populate the template
    const template = $('#character_template .character_select').clone();
    template.attr({ 'chid': id, 'id': `CharID${id}` });
    template.find('img').attr('src', this_avatar).attr('alt', item.name);
    template.find('.avatar').attr('title', `[Character] ${item.name}\nFile: ${item.avatar}`);
    template.find('.ch_name').text(item.name).attr('title', `[Character] ${item.name}`);
    if (power_user.show_card_avatar_urls) {
        template.find('.ch_avatar_url').text(item.avatar);
    }
    template.find('.ch_fav_icon').css('display', 'none');
    template.toggleClass('is_fav', item.fav || item.fav == 'true');
    template.find('.ch_fav').val(item.fav);

    const description = item.data?.creator_notes || '';
    if (description) {
        template.find('.ch_description').text(description);
    }
    else {
        template.find('.ch_description').hide();
    }

    const auxFieldName = power_user.aux_field || 'character_version';
    const auxFieldValue = (item.data && item.data[auxFieldName]) || '';
    if (auxFieldValue) {
        template.find('.character_version').text(auxFieldValue);
    }
    else {
        template.find('.character_version').hide();
    }

    // Display inline tags
    const tagsElement = template.find('.tags');
    printTagList(tagsElement, { forEntityOrKey: id });

    // Add to the list
    return template;
}

/**
 * Prints the global character list, optionally doing a full refresh of the list
 * Use this function whenever the reprinting of the character list is the primary focus, otherwise using `printCharactersDebounced` is preferred for a cleaner, non-blocking experience.
 *
 * The printing will also always reprint all filter options of the global list, to keep them up to date.
 *
 * @param {boolean} fullRefresh - If true, the list is fully refreshed and the navigation is being reset
 */
export async function printCharacters(fullRefresh = false) {
    const storageKey = 'Characters_PerPage';
    const listId = '#rm_print_characters_block';

    let currentScrollTop = $(listId).scrollTop();

    if (fullRefresh) {
        saveCharactersPage = 0;
        currentScrollTop = 0;
        await delay(1);
    }

    // Before printing the personas, we check if we should enable/disable search sorting
    verifyCharactersSearchSortRule();

    // We are actually always reprinting filters, as it "doesn't hurt", and this way they are always up to date
    printTagFilters(tag_filter_type.character);
    printTagFilters(tag_filter_type.group_member);

    // We are also always reprinting the lists on character/group edit window, as these ones doesn't get updated otherwise
    applyTagsOnCharacterSelect();
    applyTagsOnGroupSelect();

    const entities = getEntitiesList({ doFilter: true });

    $('#rm_print_characters_pagination').pagination({
        dataSource: entities,
        pageSize: Number(localStorage.getItem(storageKey)) || per_page_default,
        sizeChangerOptions: [10, 25, 50, 100, 250, 500, 1000],
        pageRange: 1,
        pageNumber: saveCharactersPage || 1,
        position: 'top',
        showPageNumbers: false,
        showSizeChanger: true,
        prevText: '<',
        nextText: '>',
        formatNavigator: PAGINATION_TEMPLATE,
        showNavigator: true,
        callback: function (/** @type {Entity[]} */ data) {
            $(listId).empty();
            if (power_user.bogus_folders && isBogusFolderOpen()) {
                $(listId).append(getBackBlock());
            }
            if (!data.length) {
                $(listId).append(getEmptyBlock());
            }
            let displayCount = 0;
            for (const i of data) {
                switch (i.type) {
                    case 'character':
                        $(listId).append(getCharacterBlock(i.item, i.id));
                        displayCount++;
                        break;
                    case 'group':
                        $(listId).append(getGroupBlock(i.item));
                        displayCount++;
                        break;
                    case 'tag':
                        $(listId).append(getTagBlock(i.item, i.entities, i.hidden, i.isUseless));
                        break;
                }
            }

            const hidden = (characters.length + groups.length) - displayCount;
            if (hidden > 0 && entitiesFilter.hasAnyFilter()) {
                $(listId).append(getHiddenBlock(hidden));
            }

            eventSource.emit(event_types.CHARACTER_PAGE_LOADED);
        },
        afterSizeSelectorChange: function (e) {
            localStorage.setItem(storageKey, e.target.value);
        },
        afterPaging: function (e) {
            saveCharactersPage = e;
        },
        afterRender: function () {
            $(listId).scrollTop(currentScrollTop);
        },
    });

    favsToHotswap();
}

/** Checks the state of the current search, and adds/removes the search sorting option accordingly */
function verifyCharactersSearchSortRule() {
    const searchTerm = entitiesFilter.getFilterData(FILTER_TYPES.SEARCH);
    const searchOption = $('#character_sort_order option[data-field="search"]');
    const selector = $('#character_sort_order');
    const isHidden = searchOption.attr('hidden') !== undefined;

    // If we have a search term, we are displaying the sorting option for it
    if (searchTerm && isHidden) {
        searchOption.removeAttr('hidden');
        searchOption.prop('selected', true);
        flashHighlight(selector);
    }
    // If search got cleared, we make sure to hide the option and go back to the one before
    if (!searchTerm && !isHidden) {
        searchOption.attr('hidden', '');
        $(`#character_sort_order option[data-order="${power_user.sort_order}"][data-field="${power_user.sort_field}"]`).prop('selected', true);
    }
}

/** @typedef {object} Character - A character */
/** @typedef {object} Group - A group */

/**
 * @typedef {object} Entity - Object representing a display entity
 * @property {Character|Group|import('./scripts/tags.js').Tag|*} item - The item
 * @property {string|number} id - The id
 * @property {'character'|'group'|'tag'} type - The type of this entity (character, group, tag)
 * @property {Entity[]?} [entities=null] - An optional list of entities relevant for this item
 * @property {number?} [hidden=null] - An optional number representing how many hidden entities this entity contains
 * @property {boolean?} [isUseless=null] - Specifies if the entity is useless (not relevant, but should still be displayed for consistency) and should be displayed greyed out
 */

/**
 * Converts the given character to its entity representation
 *
 * @param {Character} character - The character
 * @param {string|number} id - The id of this character
 * @returns {Entity} The entity for this character
 */
export function characterToEntity(character, id) {
    return { item: character, id, type: 'character' };
}

/**
 * Converts the given group to its entity representation
 *
 * @param {Group} group - The group
 * @returns {Entity} The entity for this group
 */
export function groupToEntity(group) {
    return { item: group, id: group.id, type: 'group' };
}

/**
 * Converts the given tag to its entity representation
 *
 * @param {import('./scripts/tags.js').Tag} tag - The tag
 * @returns {Entity} The entity for this tag
 */
export function tagToEntity(tag) {
    return { item: structuredClone(tag), id: tag.id, type: 'tag', entities: [] };
}

/**
 * Builds the full list of all entities available
 *
 * They will be correctly marked and filtered.
 *
 * @param {object} param0 - Optional parameters
 * @param {boolean} [param0.doFilter] - Whether this entity list should already be filtered based on the global filters
 * @param {boolean} [param0.doSort] - Whether the entity list should be sorted when returned
 * @returns {Entity[]} All entities
 */
export function getEntitiesList({ doFilter = false, doSort = true } = {}) {
    let entities = [
        ...characters.map((item, index) => characterToEntity(item, index)),
        ...groups.map(item => groupToEntity(item)),
        ...(power_user.bogus_folders ? tags.filter(isBogusFolder).sort(compareTagsForSort).map(item => tagToEntity(item)) : []),
    ];

    // We need to do multiple filter runs in a specific order, otherwise different settings might override each other
    // and screw up tags and search filter, sub lists or similar.
    // The specific filters are written inside the "filterByTagState" method and its different parameters.
    // Generally what we do is the following:
    //   1. First swipe over the list to remove the most obvious things
    //   2. Build sub entity lists for all folders, filtering them similarly to the second swipe
    //   3. We do the last run, where global filters are applied, and the search filters last

    // First run filters, that will hide what should never be displayed
    if (doFilter) {
        entities = filterByTagState(entities);
    }

    // Run over all entities between first and second filter to save some states
    for (const entity of entities) {
        // For folders, we remember the sub entities so they can be displayed later, even if they might be filtered
        // Those sub entities should be filtered and have the search filters applied too
        if (entity.type === 'tag') {
            let subEntities = filterByTagState(entities, { subForEntity: entity, filterHidden: false });
            const subCount = subEntities.length;
            subEntities = filterByTagState(entities, { subForEntity: entity });
            if (doFilter) {
                // sub entities filter "hacked" because folder filter should not be applied there, so even in "only folders" mode characters show up
                subEntities = entitiesFilter.applyFilters(subEntities, { clearScoreCache: false, tempOverrides: { [FILTER_TYPES.FOLDER]: FILTER_STATES.UNDEFINED } });
            }
            if (doSort) {
                sortEntitiesList(subEntities);
            }
            entity.entities = subEntities;
            entity.hidden = subCount - subEntities.length;
        }
    }

    // Second run filters, hiding whatever should be filtered later
    if (doFilter) {
        const beforeFinalEntities = filterByTagState(entities, { globalDisplayFilters: true });
        entities = entitiesFilter.applyFilters(beforeFinalEntities);

        // Magic for folder filter. If that one is enabled, and no folders are display anymore, we remove that filter to actually show the characters.
        if (isFilterState(entitiesFilter.getFilterData(FILTER_TYPES.FOLDER), FILTER_STATES.SELECTED) && entities.filter(x => x.type == 'tag').length == 0) {
            entities = entitiesFilter.applyFilters(beforeFinalEntities, { tempOverrides: { [FILTER_TYPES.FOLDER]: FILTER_STATES.UNDEFINED } });
        }
    }

    // Final step, updating some properties after the last filter run
    const nonTagEntitiesCount = entities.filter(entity => entity.type !== 'tag').length;
    for (const entity of entities) {
        if (entity.type === 'tag') {
            if (entity.entities?.length == nonTagEntitiesCount) entity.isUseless = true;
        }
    }

    // Sort before returning if requested
    if (doSort) {
        sortEntitiesList(entities);
    }
    return entities;
}

export async function getOneCharacter(avatarUrl) {
    const response = await fetch('/api/characters/get', {
        method: 'POST',
        headers: getRequestHeaders(),
        body: JSON.stringify({
            avatar_url: avatarUrl,
        }),
    });

    if (response.ok) {
        const getData = await response.json();
        getData['name'] = DOMPurify.sanitize(getData['name']);
        getData['chat'] = String(getData['chat']);

        const indexOf = characters.findIndex(x => x.avatar === avatarUrl);

        if (indexOf !== -1) {
            characters[indexOf] = getData;
        } else {
            toastr.error(`Character ${avatarUrl} not found in the list`, 'Error', { timeOut: 5000, preventDuplicates: true });
        }
    }
}

function getCharacterSource(chId = this_chid) {
    const character = characters[chId];

    if (!character) {
        return '';
    }

    const chubId = characters[chId]?.data?.extensions?.chub?.full_path;

    if (chubId) {
        return `https://chub.ai/characters/${chubId}`;
    }

    const pygmalionId = characters[chId]?.data?.extensions?.pygmalion_id;

    if (pygmalionId) {
        return `https://pygmalion.chat/${pygmalionId}`;
    }

    const githubRepo = characters[chId]?.data?.extensions?.github_repo;

    if (githubRepo) {
        return `https://github.com/${githubRepo}`;
    }

    const sourceUrl = characters[chId]?.data?.extensions?.source_url;

    if (sourceUrl) {
        return sourceUrl;
    }

    const risuId = characters[chId]?.data?.extensions?.risuai?.source;

    if (Array.isArray(risuId) && risuId.length && typeof risuId[0] === 'string' && risuId[0].startsWith('risurealm:')) {
        const realmId = risuId[0].split(':')[1];
        return `https://realm.risuai.net/character/${realmId}`;
    }

    return '';
}

export async function getCharacters() {
    const response = await fetch('/api/characters/all', {
        method: 'POST',
        headers: getRequestHeaders(),
        body: JSON.stringify({
            '': '',
        }),
    });
    if (response.ok === true) {
        characters.splice(0, characters.length);
        const getData = await response.json();
        for (let i = 0; i < getData.length; i++) {
            characters[i] = getData[i];
            characters[i]['name'] = DOMPurify.sanitize(characters[i]['name']);

            // For dropped-in cards
            if (!characters[i]['chat']) {
                characters[i]['chat'] = `${characters[i]['name']} - ${humanizedDateTime()}`;
            }

            characters[i]['chat'] = String(characters[i]['chat']);
        }
        if (this_chid !== undefined) {
            $('#avatar_url_pole').val(characters[this_chid].avatar);
        }

        await getGroups();
        await printCharacters(true);
    }
}

async function delChat(chatfile) {
    const response = await fetch('/api/chats/delete', {
        method: 'POST',
        headers: getRequestHeaders(),
        body: JSON.stringify({
            chatfile: chatfile,
            avatar_url: characters[this_chid].avatar,
        }),
    });
    if (response.ok === true) {
        // choose another chat if current was deleted
        const name = chatfile.replace('.jsonl', '');
        if (name === characters[this_chid].chat) {
            chat_metadata = {};
            await replaceCurrentChat();
        }
        await eventSource.emit(event_types.CHAT_DELETED, name);
    }
}

export async function replaceCurrentChat() {
    await clearChat();
    chat.length = 0;

    const chatsResponse = await fetch('/api/characters/chats', {
        method: 'POST',
        headers: getRequestHeaders(),
        body: JSON.stringify({ avatar_url: characters[this_chid].avatar }),
    });

    if (chatsResponse.ok) {
        const chats = Object.values(await chatsResponse.json());
        chats.sort((a, b) => sortMoments(timestampToMoment(a.last_mes), timestampToMoment(b.last_mes)));

        // pick existing chat
        if (chats.length && typeof chats[0] === 'object') {
            characters[this_chid].chat = chats[0].file_name.replace('.jsonl', '');
            $('#selected_chat_pole').val(characters[this_chid].chat);
            saveCharacterDebounced();
            await getChat();
        }

        // start new chat
        else {
            characters[this_chid].chat = `${name2} - ${humanizedDateTime()}`;
            $('#selected_chat_pole').val(characters[this_chid].chat);
            saveCharacterDebounced();
            await getChat();
        }
    }
}

export function showMoreMessages() {
    const firstDisplayedMesId = $('#chat').children('.mes').first().attr('mesid');
    let messageId = Number(firstDisplayedMesId);
    let count = power_user.chat_truncation || Number.MAX_SAFE_INTEGER;

    // If there are no messages displayed, or the message somehow has no mesid, we default to one higher than last message id,
    // so the first "new" message being shown will be the last available message
    if (isNaN(messageId)) {
        messageId = getLastMessageId() + 1;
    }

    console.debug('Inserting messages before', messageId, 'count', count, 'chat length', chat.length);
    const prevHeight = $('#chat').prop('scrollHeight');

    while (messageId > 0 && count > 0) {
        let newMessageId = messageId - 1;
        addOneMessage(chat[newMessageId], { insertBefore: messageId >= chat.length ? null : messageId, scroll: false, forceId: newMessageId });
        count--;
        messageId--;
    }

    if (messageId == 0) {
        $('#show_more_messages').remove();
    }

    const newHeight = $('#chat').prop('scrollHeight');
    $('#chat').scrollTop(newHeight - prevHeight);
}

export async function printMessages() {
    let startIndex = 0;
    let count = power_user.chat_truncation || Number.MAX_SAFE_INTEGER;

    if (chat.length > count) {
        startIndex = chat.length - count;
        $('#chat').append('<div id="show_more_messages">Show more messages</div>');
    }

    for (let i = startIndex; i < chat.length; i++) {
        const item = chat[i];
        addOneMessage(item, { scroll: false, forceId: i, showSwipes: false });
    }

    // Scroll to bottom when all images are loaded
    const images = document.querySelectorAll('#chat .mes img');
    let imagesLoaded = 0;

    for (let i = 0; i < images.length; i++) {
        const image = images[i];
        if (image instanceof HTMLImageElement) {
            if (image.complete) {
                incrementAndCheck();
            } else {
                image.addEventListener('load', incrementAndCheck);
            }
        }
    }

    $('#chat .mes').removeClass('last_mes');
    $('#chat .mes').last().addClass('last_mes');
    hideSwipeButtons();
    showSwipeButtons();
    scrollChatToBottom();

    function incrementAndCheck() {
        imagesLoaded++;
        if (imagesLoaded === images.length) {
            scrollChatToBottom();
        }
    }
}

export async function clearChat() {
    closeMessageEditor();
    extension_prompts = {};
    if (is_delete_mode) {
        $('#dialogue_del_mes_cancel').trigger('click');
    }
    $('#chat').children().remove();
    if ($('.zoomed_avatar[forChar]').length) {
        console.debug('saw avatars to remove');
        $('.zoomed_avatar[forChar]').remove();
    } else { console.debug('saw no avatars'); }

    await saveItemizedPrompts(getCurrentChatId());
    itemizedPrompts = [];
}

export async function deleteLastMessage() {
    chat.length = chat.length - 1;
    $('#chat').children('.mes').last().remove();
    await eventSource.emit(event_types.MESSAGE_DELETED, chat.length);
}

export async function reloadCurrentChat() {
    preserveNeutralChat();
    await clearChat();
    chat.length = 0;

    if (selected_group) {
        await getGroupChat(selected_group, true);
    }
    else if (this_chid !== undefined) {
        await getChat();
    }
    else {
        resetChatState();
        restoreNeutralChat();
        await getCharacters();
        await printMessages();
        await eventSource.emit(event_types.CHAT_CHANGED, getCurrentChatId());
    }

    hideSwipeButtons();
    showSwipeButtons();
}

/**
 * Send the message currently typed into the chat box.
 */
export async function sendTextareaMessage() {
    if (is_send_press) return;
    if (isExecutingCommandsFromChatInput) return;

    let generateType;
    // "Continue on send" is activated when the user hits "send" (or presses enter) on an empty chat box, and the last
    // message was sent from a character (not the user or the system).
    const textareaText = String($('#send_textarea').val());
    if (power_user.continue_on_send &&
        !hasPendingFileAttachment() &&
        !textareaText &&
        !selected_group &&
        chat.length &&
        !chat[chat.length - 1]['is_user'] &&
        !chat[chat.length - 1]['is_system']
    ) {
        generateType = 'continue';
    }

    if (textareaText && !selected_group && this_chid === undefined && name2 !== neutralCharacterName) {
        await newAssistantChat();
    }

    Generate(generateType);
}

/**
 * Formats the message text into an HTML string using Markdown and other formatting.
 * @param {string} mes Message text
 * @param {string} ch_name Character name
 * @param {boolean} isSystem If the message was sent by the system
 * @param {boolean} isUser If the message was sent by the user
 * @param {number} messageId Message index in chat array
 * @returns {string} HTML string
 */
export function messageFormatting(mes, ch_name, isSystem, isUser, messageId) {
    if (!mes) {
        return '';
    }

    if (Number(messageId) === 0 && !isSystem && !isUser) {
        const mesBeforeReplace = mes;
        const chatMessage = chat[messageId];
        mes = substituteParams(mes, undefined, ch_name);
        if (chatMessage && chatMessage.mes === mesBeforeReplace && chatMessage.extra?.display_text !== mesBeforeReplace) {
            chatMessage.mes = mes;
        }
    }

    mesForShowdownParse = mes;

    // Force isSystem = false on comment messages so they get formatted properly
    if (ch_name === COMMENT_NAME_DEFAULT && isSystem && !isUser) {
        isSystem = false;
    }

    // Let hidden messages have markdown
    if (isSystem && ch_name !== systemUserName) {
        isSystem = false;
    }

    // Prompt bias replacement should be applied on the raw message
    if (!power_user.show_user_prompt_bias && ch_name && !isUser && !isSystem) {
        mes = mes.replaceAll(substituteParams(power_user.user_prompt_bias), '');
    }

    if (!isSystem) {
        function getRegexPlacement() {
            try {
                if (isUser) {
                    return regex_placement.USER_INPUT;
                } else if (chat[messageId]?.extra?.type === 'narrator') {
                    return regex_placement.SLASH_COMMAND;
                } else {
                    return regex_placement.AI_OUTPUT;
                }
            } catch {
                return regex_placement.AI_OUTPUT;
            }
        }

        const regexPlacement = getRegexPlacement();
        const usableMessages = chat.map((x, index) => ({ message: x, index: index })).filter(x => !x.message.is_system);
        const indexOf = usableMessages.findIndex(x => x.index === Number(messageId));
        const depth = messageId >= 0 && indexOf !== -1 ? (usableMessages.length - indexOf - 1) : undefined;

        // Always override the character name
        mes = getRegexedString(mes, regexPlacement, {
            characterOverride: ch_name,
            isMarkdown: true,
            depth: depth,
        });
    }

    if (power_user.auto_fix_generated_markdown) {
        mes = fixMarkdown(mes, true);
    }

    if (!isSystem && power_user.encode_tags) {
        mes = mes.replaceAll('<', '&lt;').replaceAll('>', '&gt;');
    }

    if (!isSystem) {
        // Save double quotes in tags as a special character to prevent them from being encoded
        if (!power_user.encode_tags) {
            mes = mes.replace(/<([^>]+)>/g, function (_, contents) {
                return '<' + contents.replace(/"/g, '\ufffe') + '>';
            });
        }

        mes = mes.replace(/```[\s\S]*?```|``[\s\S]*?``|`[\s\S]*?`|(".+?")|(\u201C.+?\u201D)/gm, function (match, p1, p2) {
            if (p1) {
                return '<q>"' + p1.replace(/"/g, '') + '"</q>';
            } else if (p2) {
                return '<q>“' + p2.replace(/\u201C|\u201D/g, '') + '”</q>';
            } else {
                return match;
            }
        });

        // Restore double quotes in tags
        if (!power_user.encode_tags) {
            mes = mes.replace(/\ufffe/g, '"');
        }

        mes = mes.replaceAll('\\begin{align*}', '$$');
        mes = mes.replaceAll('\\end{align*}', '$$');
        mes = converter.makeHtml(mes);

        mes = mes.replace(/<code(.*)>[\s\S]*?<\/code>/g, function (match) {
            // Firefox creates extra newlines from <br>s in code blocks, so we replace them before converting newlines to <br>s.
            return match.replace(/\n/gm, '\u0000');
        });
        mes = mes.replace(/\u0000/g, '\n'); // Restore converted newlines
        mes = mes.trim();

        mes = mes.replace(/<code(.*)>[\s\S]*?<\/code>/g, function (match) {
            return match.replace(/&amp;/g, '&');
        });
    }

    if (!power_user.allow_name2_display && ch_name && !isUser && !isSystem) {
        mes = mes.replace(new RegExp(`(^|\n)${escapeRegex(ch_name)}:`, 'g'), '$1');
    }

    /** @type {any} */
    const config = { MESSAGE_SANITIZE: true, ADD_TAGS: ['custom-style'] };
    mes = encodeStyleTags(mes);
    mes = DOMPurify.sanitize(mes, config);
    mes = decodeStyleTags(mes);

    return mes;
}

/**
 * Inserts or replaces an SVG icon adjacent to the provided message's timestamp.
 *
 * If the `extra.api` is "openai" and `extra.model` contains the substring "claude",
 * the function fetches the "claude.svg". Otherwise, it fetches the SVG named after
 * the value in `extra.api`.
 *
 * @param {JQuery<HTMLElement>} mes - The message element containing the timestamp where the icon should be inserted or replaced.
 * @param {Object} extra - Contains the API and model details.
 * @param {string} extra.api - The name of the API, used to determine which SVG to fetch.
 * @param {string} extra.model - The model name, used to check for the substring "claude".
 */
function insertSVGIcon(mes, extra) {
    // Determine the SVG filename
    let modelName;

    // Claude on OpenRouter or Anthropic
    if (extra.api === 'openai' && extra.model?.toLowerCase().includes('claude')) {
        modelName = 'claude';
    }
    // OpenAI on OpenRouter
    else if (extra.api === 'openai' && extra.model?.toLowerCase().includes('openai')) {
        modelName = 'openai';
    }
    // OpenRouter website model or other models
    else if (extra.api === 'openai' && (extra.model === null || extra.model?.toLowerCase().includes('/'))) {
        modelName = 'openrouter';
    }
    // Everything else
    else {
        modelName = extra.api;
    }

    const image = new Image();
    // Add classes for styling and identification
    image.classList.add('icon-svg', 'timestamp-icon');
    image.src = `/img/${modelName}.svg`;
    image.title = `${extra?.api ? extra.api + ' - ' : ''}${extra?.model ?? ''}`;

    image.onload = async function () {
        // Check if an SVG already exists adjacent to the timestamp
        let existingSVG = mes.find('.timestamp').next('.timestamp-icon');

        if (existingSVG.length) {
            // Replace existing SVG
            existingSVG.replaceWith(image);
        } else {
            // Append the new SVG if none exists
            mes.find('.timestamp').after(image);
        }

        await SVGInject(this);
    };
}


function getMessageFromTemplate({
    mesId,
    swipeId,
    characterName,
    isUser,
    avatarImg,
    bias,
    isSystem,
    title,
    timerValue,
    timerTitle,
    bookmarkLink,
    forceAvatar,
    timestamp,
    tokenCount,
    extra,
}) {
    const mes = messageTemplate.clone();
    mes.attr({
        'mesid': mesId,
        'swipeid': swipeId,
        'ch_name': characterName,
        'is_user': isUser,
        'is_system': !!isSystem,
        'bookmark_link': bookmarkLink,
        'force_avatar': !!forceAvatar,
        'timestamp': timestamp,
    });
    mes.find('.avatar img').attr('src', avatarImg);
    mes.find('.ch_name .name_text').text(characterName);
    mes.find('.mes_bias').html(bias);
    mes.find('.timestamp').text(timestamp).attr('title', `${extra?.api ? extra.api + ' - ' : ''}${extra?.model ?? ''}`);
    mes.find('.mesIDDisplay').text(`#${mesId}`);
    tokenCount && mes.find('.tokenCounterDisplay').text(`${tokenCount}t`);
    title && mes.attr('title', title);
    timerValue && mes.find('.mes_timer').attr('title', timerTitle).text(timerValue);
    bookmarkLink && updateBookmarkDisplay(mes);

    if (power_user.timestamp_model_icon && extra?.api) {
        insertSVGIcon(mes, extra);
    }

    return mes;
}

export function updateMessageBlock(messageId, message) {
    const messageElement = $(`#chat [mesid="${messageId}"]`);
    const text = message?.extra?.display_text ?? message.mes;
    messageElement.find('.mes_text').html(messageFormatting(text, message.name, message.is_system, message.is_user, messageId));
    addCopyToCodeBlocks(messageElement);
    appendMediaToMessage(message, messageElement);
}

/**
 * Appends image or file to the message element.
 * @param {object} mes Message object
 * @param {JQuery<HTMLElement>} messageElement Message element
 * @param {boolean} [adjustScroll=true] Whether to adjust the scroll position after appending the media
 */
export function appendMediaToMessage(mes, messageElement, adjustScroll = true) {
    // Add image to message
    if (mes.extra?.image) {
        const container = messageElement.find('.mes_img_container');
        const chatHeight = $('#chat').prop('scrollHeight');
        const image = messageElement.find('.mes_img');
        const text = messageElement.find('.mes_text');
        const isInline = !!mes.extra?.inline_image;
        image.off('load').on('load', function () {
            if (!adjustScroll) {
                return;
            }
            const scrollPosition = $('#chat').scrollTop();
            const newChatHeight = $('#chat').prop('scrollHeight');
            const diff = newChatHeight - chatHeight;
            $('#chat').scrollTop(scrollPosition + diff);
        });
        image.attr('src', mes.extra?.image);
        image.attr('title', mes.extra?.title || mes.title || '');
        container.addClass('img_extra');
        image.toggleClass('img_inline', isInline);
        text.toggleClass('displayNone', !isInline);

        const imageSwipes = mes.extra.image_swipes;
        if (Array.isArray(imageSwipes) && imageSwipes.length > 0) {
            container.addClass('img_swipes');
            const counter = container.find('.mes_img_swipe_counter');
            const currentImage = imageSwipes.indexOf(mes.extra.image) + 1;
            counter.text(`${currentImage}/${imageSwipes.length}`);

            const swipeLeft = container.find('.mes_img_swipe_left');
            swipeLeft.off('click').on('click', function () {
                eventSource.emit(event_types.IMAGE_SWIPED, { message: mes, element: messageElement, direction: 'left' });
            });

            const swipeRight = container.find('.mes_img_swipe_right');
            swipeRight.off('click').on('click', function () {
                eventSource.emit(event_types.IMAGE_SWIPED, { message: mes, element: messageElement, direction: 'right' });
            });
        }
    }

    // Add file to message
    if (mes.extra?.file) {
        messageElement.find('.mes_file_container').remove();
        const messageId = messageElement.attr('mesid');
        const template = $('#message_file_template .mes_file_container').clone();
        template.find('.mes_file_name').text(mes.extra.file.name);
        template.find('.mes_file_size').text(humanFileSize(mes.extra.file.size));
        template.find('.mes_file_download').attr('mesid', messageId);
        template.find('.mes_file_delete').attr('mesid', messageId);
        messageElement.find('.mes_block').append(template);
    } else {
        messageElement.find('.mes_file_container').remove();
    }
}

/**
 * @deprecated Use appendMediaToMessage instead.
 */
export function appendImageToMessage(mes, messageElement) {
    appendMediaToMessage(mes, messageElement);
}

export function addCopyToCodeBlocks(messageElement) {
    const codeBlocks = $(messageElement).find('pre code');
    for (let i = 0; i < codeBlocks.length; i++) {
        hljs.highlightElement(codeBlocks.get(i));
        if (navigator.clipboard !== undefined) {
            const copyButton = document.createElement('i');
            copyButton.classList.add('fa-solid', 'fa-copy', 'code-copy', 'interactable');
            copyButton.title = 'Copy code';
            codeBlocks.get(i).appendChild(copyButton);
            copyButton.addEventListener('pointerup', function (event) {
                navigator.clipboard.writeText(codeBlocks.get(i).innerText);
                toastr.info(t`Copied!`, '', { timeOut: 2000 });
            });
        }
    }
}


export function addOneMessage(mes, { type = 'normal', insertAfter = null, scroll = true, insertBefore = null, forceId = null, showSwipes = true } = {}) {
    let messageText = mes['mes'];
    const momentDate = timestampToMoment(mes.send_date);
    const timestamp = momentDate.isValid() ? momentDate.format('LL LT') : '';

    if (mes?.extra?.display_text) {
        messageText = mes.extra.display_text;
    }

    // Forbidden black magic
    // This allows to use "continue" on user messages
    if (type === 'swipe' && mes.swipe_id === undefined) {
        mes.swipe_id = 0;
        mes.swipes = [mes.mes];
    }

    let avatarImg = getUserAvatar(user_avatar);
    const isSystem = mes.is_system;
    const title = mes.title;
    generatedPromptCache = '';

    //for non-user mesages
    if (!mes['is_user']) {
        if (mes.force_avatar) {
            avatarImg = mes.force_avatar;
        } else if (this_chid === undefined) {
            avatarImg = system_avatar;
        } else {
            if (characters[this_chid].avatar != 'none') {
                avatarImg = getThumbnailUrl('avatar', characters[this_chid].avatar);
            } else {
                avatarImg = default_avatar;
            }
        }
        //old processing:
        //if messge is from sytem, use the name provided in the message JSONL to proceed,
        //if not system message, use name2 (char's name) to proceed
        //characterName = mes.is_system || mes.force_avatar ? mes.name : name2;
    } else if (mes['is_user'] && mes['force_avatar']) {
        // Special case for persona images.
        avatarImg = mes['force_avatar'];
    }

    messageText = messageFormatting(
        messageText,
        mes.name,
        isSystem,
        mes.is_user,
        chat.indexOf(mes),
    );
    const bias = messageFormatting(mes.extra?.bias ?? '', '', false, false, -1);
    let bookmarkLink = mes?.extra?.bookmark_link ?? '';

    let params = {
        mesId: forceId ?? chat.length - 1,
        swipeId: mes.swipe_id ?? 0,
        characterName: mes.name,
        isUser: mes.is_user,
        avatarImg: avatarImg,
        bias: bias,
        isSystem: isSystem,
        title: title,
        bookmarkLink: bookmarkLink,
        forceAvatar: mes.force_avatar,
        timestamp: timestamp,
        extra: mes.extra,
        tokenCount: mes.extra?.token_count ?? 0,
        ...formatGenerationTimer(mes.gen_started, mes.gen_finished, mes.extra?.token_count),
    };

    const renderedMessage = getMessageFromTemplate(params);

    if (type !== 'swipe') {
        if (!insertAfter && !insertBefore) {
            chatElement.append(renderedMessage);
        }
        else if (insertAfter) {
            const target = chatElement.find(`.mes[mesid="${insertAfter}"]`);
            $(renderedMessage).insertAfter(target);
        } else {
            const target = chatElement.find(`.mes[mesid="${insertBefore}"]`);
            $(renderedMessage).insertBefore(target);
        }
    }

    // Callers push the new message to chat before calling addOneMessage
    const newMessageId = typeof forceId == 'number' ? forceId : chat.length - 1;

    const newMessage = $(`#chat [mesid="${newMessageId}"]`);
    const isSmallSys = mes?.extra?.isSmallSys;

    if (isSmallSys === true) {
        newMessage.addClass('smallSysMes');
    }

    //shows or hides the Prompt display button
    let mesIdToFind = type == 'swipe' ? params.mesId - 1 : params.mesId;  //Number(newMessage.attr('mesId'));

    //if we have itemized messages, and the array isn't null..
    if (params.isUser === false && Array.isArray(itemizedPrompts) && itemizedPrompts.length > 0) {
        const itemizedPrompt = itemizedPrompts.find(x => Number(x.mesId) === Number(mesIdToFind));
        if (itemizedPrompt) {
            newMessage.find('.mes_prompt').show();
        }
    }

    newMessage.find('.avatar img').on('error', function () {
        $(this).hide();
        $(this).parent().html('<div class="missing-avatar fa-solid fa-user-slash"></div>');
    });

    if (type === 'swipe') {
        const swipeMessage = chatElement.find(`[mesid="${chat.length - 1}"]`);
        swipeMessage.attr('swipeid', params.swipeId);
        swipeMessage.find('.mes_text').html(messageText).attr('title', title);
        swipeMessage.find('.timestamp').text(timestamp).attr('title', `${params.extra.api} - ${params.extra.model}`);
        appendMediaToMessage(mes, swipeMessage);
        if (power_user.timestamp_model_icon && params.extra?.api) {
            insertSVGIcon(swipeMessage, params.extra);
        }

        if (mes.swipe_id == mes.swipes.length - 1) {
            swipeMessage.find('.mes_timer').text(params.timerValue).attr('title', params.timerTitle);
            swipeMessage.find('.tokenCounterDisplay').text(`${params.tokenCount}t`);
        } else {
            swipeMessage.find('.mes_timer').empty();
            swipeMessage.find('.tokenCounterDisplay').empty();
        }
    } else {
        const messageId = forceId ?? chat.length - 1;
        chatElement.find(`[mesid="${messageId}"] .mes_text`).append(messageText);
        appendMediaToMessage(mes, newMessage);
        showSwipes && hideSwipeButtons();
    }

    addCopyToCodeBlocks(newMessage);

    if (showSwipes) {
        $('#chat .mes').last().addClass('last_mes');
        $('#chat .mes').eq(-2).removeClass('last_mes');
        hideSwipeButtons();
        showSwipeButtons();
    }

    // Don't scroll if not inserting last
    if (!insertAfter && !insertBefore && scroll) {
        scrollChatToBottom();
    }
}

/**
 * Returns the URL of the avatar for the given character Id.
 * @param {number} characterId Character Id
 * @returns {string} Avatar URL
 */
export function getCharacterAvatar(characterId) {
    const character = characters[characterId];
    const avatarImg = character?.avatar;

    if (!avatarImg || avatarImg === 'none') {
        return default_avatar;
    }

    return formatCharacterAvatar(avatarImg);
}

export function formatCharacterAvatar(characterAvatar) {
    return `characters/${characterAvatar}`;
}

/**
 * Formats the title for the generation timer.
 * @param {Date} gen_started Date when generation was started
 * @param {Date} gen_finished Date when generation was finished
 * @param {number} tokenCount Number of tokens generated (0 if not available)
 * @returns {Object} Object containing the formatted timer value and title
 * @example
 * const { timerValue, timerTitle } = formatGenerationTimer(gen_started, gen_finished, tokenCount);
 * console.log(timerValue); // 1.2s
 * console.log(timerTitle); // Generation queued: 12:34:56 7 Jan 2021\nReply received: 12:34:57 7 Jan 2021\nTime to generate: 1.2 seconds\nToken rate: 5 t/s
 */
function formatGenerationTimer(gen_started, gen_finished, tokenCount) {
    if (!gen_started || !gen_finished) {
        return {};
    }

    const dateFormat = 'HH:mm:ss D MMM YYYY';
    const start = moment(gen_started);
    const finish = moment(gen_finished);
    const seconds = finish.diff(start, 'seconds', true);
    const timerValue = `${seconds.toFixed(1)}s`;
    const timerTitle = [
        `Generation queued: ${start.format(dateFormat)}`,
        `Reply received: ${finish.format(dateFormat)}`,
        `Time to generate: ${seconds} seconds`,
        tokenCount > 0 ? `Token rate: ${Number(tokenCount / seconds).toFixed(1)} t/s` : '',
    ].join('\n');

    if (isNaN(seconds) || seconds < 0) {
        return { timerValue: '', timerTitle };
    }

    return { timerValue, timerTitle };
}

export function scrollChatToBottom() {
    if (power_user.auto_scroll_chat_to_bottom) {
        let position = chatElement[0].scrollHeight;

        if (power_user.waifuMode) {
            const lastMessage = chatElement.find('.mes').last();
            if (lastMessage.length) {
                const lastMessagePosition = lastMessage.position().top;
                position = chatElement.scrollTop() + lastMessagePosition;
            }
        }

        chatElement.scrollTop(position);
    }
}

/**
 * Substitutes {{macro}} parameters in a string.
 * @param {string} content - The string to substitute parameters in.
 * @param {Record<string,any>} additionalMacro - Additional environment variables for substitution.
 * @returns {string} The string with substituted parameters.
 */
export function substituteParamsExtended(content, additionalMacro = {}) {
    return substituteParams(content, undefined, undefined, undefined, undefined, true, additionalMacro);
}

/**
 * Substitutes {{macro}} parameters in a string.
 * @param {string} content - The string to substitute parameters in.
 * @param {string} [_name1] - The name of the user. Uses global name1 if not provided.
 * @param {string} [_name2] - The name of the character. Uses global name2 if not provided.
 * @param {string} [_original] - The original message for {{original}} substitution.
 * @param {string} [_group] - The group members list for {{group}} substitution.
 * @param {boolean} [_replaceCharacterCard] - Whether to replace character card macros.
 * @param {Record<string,any>} [additionalMacro] - Additional environment variables for substitution.
 * @returns {string} The string with substituted parameters.
 */
export function substituteParams(content, _name1, _name2, _original, _group, _replaceCharacterCard = true, additionalMacro = {}) {
    if (!content) {
        return '';
    }

    const environment = {};

    if (typeof _original === 'string') {
        let originalSubstituted = false;
        environment.original = () => {
            if (originalSubstituted) {
                return '';
            }

            originalSubstituted = true;
            return _original;
        };
    }

    const getGroupValue = () => {
        if (typeof _group === 'string') {
            return _group;
        }

        if (selected_group) {
            const members = groups.find(x => x.id === selected_group)?.members;
            const names = Array.isArray(members)
                ? members.map(m => characters.find(c => c.avatar === m)?.name).filter(Boolean).join(', ')
                : '';
            return names;
        } else {
            return _name2 ?? name2;
        }
    };

    if (_replaceCharacterCard) {
        const fields = getCharacterCardFields();
        environment.charPrompt = fields.system || '';
        environment.charJailbreak = fields.jailbreak || '';
        environment.description = fields.description || '';
        environment.personality = fields.personality || '';
        environment.scenario = fields.scenario || '';
        environment.persona = fields.persona || '';
        environment.mesExamples = fields.mesExamples || '';
        environment.charVersion = fields.version || '';
        environment.char_version = fields.version || '';
    }

    // Must be substituted last so that they're replaced inside {{description}}
    environment.user = _name1 ?? name1;
    environment.char = _name2 ?? name2;
    environment.group = environment.charIfNotGroup = getGroupValue();
    environment.model = getGeneratingModel();

    if (additionalMacro && typeof additionalMacro === 'object') {
        Object.assign(environment, additionalMacro);
    }

    return evaluateMacros(content, environment);
}


/**
 * Gets stopping sequences for the prompt.
 * @param {boolean} isImpersonate A request is made to impersonate a user
 * @param {boolean} isContinue A request is made to continue the message
 * @returns {string[]} Array of stopping strings
 */
export function getStoppingStrings(isImpersonate, isContinue) {
    const result = [];

    if (power_user.context.names_as_stop_strings) {
        const charString = `\n${name2}:`;
        const userString = `\n${name1}:`;
        result.push(isImpersonate ? charString : userString);

        result.push(userString);

        if (isContinue && Array.isArray(chat) && chat[chat.length - 1]?.is_user) {
            result.push(charString);
        }

        // Add group members as stopping strings if generating for a specific group member or user. (Allow slash commands to work around name stopping string restrictions)
        if (selected_group && (name2 || isImpersonate)) {
            const group = groups.find(x => x.id === selected_group);

            if (group && Array.isArray(group.members)) {
                const names = group.members
                    .map(x => characters.find(y => y.avatar == x))
                    .filter(x => x && x.name && x.name !== name2)
                    .map(x => `\n${x.name}:`);
                result.push(...names);
            }
        }
    }

    result.push(...getInstructStoppingSequences());
    result.push(...getCustomStoppingStrings());

    if (power_user.single_line) {
        result.unshift('\n');
    }

    return result.filter(x => x).filter(onlyUnique);
}

/**
 * Background generation based on the provided prompt.
 * @param {string} quiet_prompt Instruction prompt for the AI
 * @param {boolean} quietToLoud Whether the message should be sent in a foreground (loud) or background (quiet) mode
 * @param {boolean} skipWIAN whether to skip addition of World Info and Author's Note into the prompt
 * @param {string} quietImage Image to use for the quiet prompt
 * @param {string} quietName Name to use for the quiet prompt (defaults to "System:")
 * @param {number} [responseLength] Maximum response length. If unset, the global default value is used.
 * @returns
 */
export async function generateQuietPrompt(quiet_prompt, quietToLoud, skipWIAN, quietImage = null, quietName = null, responseLength = null) {
    console.log('got into genQuietPrompt');
    const responseLengthCustomized = typeof responseLength === 'number' && responseLength > 0;
    let originalResponseLength = -1;
    try {
        /** @type {GenerateOptions} */
        const options = {
            quiet_prompt,
            quietToLoud,
            skipWIAN: skipWIAN,
            force_name2: true,
            quietImage: quietImage,
            quietName: quietName,
        };
        originalResponseLength = responseLengthCustomized ? saveResponseLength(main_api, responseLength) : -1;
        const generateFinished = await Generate('quiet', options);
        return generateFinished;
    } finally {
        if (responseLengthCustomized) {
            restoreResponseLength(main_api, originalResponseLength);
        }
    }
}

/**
 * Executes slash commands and returns the new text and whether the generation was interrupted.
 * @param {string} message Text to be sent
 * @returns {Promise<boolean>} Whether the message sending was interrupted
 */
export async function processCommands(message) {
    if (!message || !message.trim().startsWith('/')) {
        return false;
    }
    await executeSlashCommandsOnChatInput(message, {
        clearChatInput: true,
    });
    return true;
}

export function sendSystemMessage(type, text, extra = {}) {
    const systemMessage = system_messages[type];

    if (!systemMessage) {
        return;
    }

    const newMessage = { ...systemMessage, send_date: getMessageTimeStamp() };

    if (text) {
        newMessage.mes = text;
    }

    if (type == system_message_types.SLASH_COMMANDS) {
        newMessage.mes = getSlashCommandsHelp();
    }

    if (!newMessage.extra) {
        newMessage.extra = {};
    }

    newMessage.extra = Object.assign(newMessage.extra, extra);
    newMessage.extra.type = type;

    chat.push(newMessage);
    addOneMessage(newMessage);
    is_send_press = false;
    if (type == system_message_types.SLASH_COMMANDS) {
        const browser = new SlashCommandBrowser();
        const spinner = document.querySelector('#chat .last_mes .custom-slashHelp');
        const parent = spinner.parentElement;
        spinner.remove();
        browser.renderInto(parent);
        browser.search.focus();
    }
}

/**
 * Extracts the contents of bias macros from a message.
 * @param {string} message Message text
 * @returns {string} Message bias extracted from the message (or an empty string if not found)
 */
export function extractMessageBias(message) {
    if (!message) {
        return '';
    }

    try {
        const biasHandlebars = Handlebars.create();
        const biasMatches = [];
        biasHandlebars.registerHelper('bias', function (text) {
            biasMatches.push(text);
            return '';
        });
        const template = biasHandlebars.compile(message);
        template({});

        if (biasMatches && biasMatches.length > 0) {
            return ` ${biasMatches.join(' ')}`;
        }

        return '';
    } catch {
        return '';
    }
}

/**
 * Removes impersonated group member lines from the group member messages.
 * Doesn't do anything if group reply trimming is disabled.
 * @param {string} getMessage Group message
 * @returns Cleaned-up group message
 */
function cleanGroupMessage(getMessage) {
    if (power_user.disable_group_trimming) {
        return getMessage;
    }

    const group = groups.find((x) => x.id == selected_group);

    if (group && Array.isArray(group.members) && group.members) {
        for (let member of group.members) {
            const character = characters.find(x => x.avatar == member);

            if (!character) {
                continue;
            }

            const name = character.name;

            // Skip current speaker.
            if (name === name2) {
                continue;
            }

            const regex = new RegExp(`(^|\n)${escapeRegex(name)}:`);
            const nameMatch = getMessage.match(regex);
            if (nameMatch) {
                getMessage = getMessage.substring(0, nameMatch.index);
            }
        }
    }
    return getMessage;
}

function addPersonaDescriptionExtensionPrompt() {
    const INJECT_TAG = 'PERSONA_DESCRIPTION';
    setExtensionPrompt(INJECT_TAG, '', extension_prompt_types.IN_PROMPT, 0);

    if (!power_user.persona_description || power_user.persona_description_position === persona_description_positions.NONE) {
        return;
    }

    const promptPositions = [persona_description_positions.BOTTOM_AN, persona_description_positions.TOP_AN];

    if (promptPositions.includes(power_user.persona_description_position) && shouldWIAddPrompt) {
        const originalAN = extension_prompts[NOTE_MODULE_NAME].value;
        const ANWithDesc = power_user.persona_description_position === persona_description_positions.TOP_AN
            ? `${power_user.persona_description}\n${originalAN}`
            : `${originalAN}\n${power_user.persona_description}`;

        setExtensionPrompt(NOTE_MODULE_NAME, ANWithDesc, chat_metadata[metadata_keys.position], chat_metadata[metadata_keys.depth], extension_settings.note.allowWIScan, chat_metadata[metadata_keys.role]);
    }

    if (power_user.persona_description_position === persona_description_positions.AT_DEPTH) {
        setExtensionPrompt(INJECT_TAG, power_user.persona_description, extension_prompt_types.IN_CHAT, power_user.persona_description_depth, true, power_user.persona_description_role);
    }
}

function getAllExtensionPrompts() {
    const value = Object
        .values(extension_prompts)
        .filter(x => x.value)
        .map(x => x.value.trim())
        .join('\n');

    return value.length ? substituteParams(value) : '';
}

// Wrapper to fetch extension prompts by module name
export function getExtensionPromptByName(moduleName) {
    if (moduleName) {
        return substituteParams(extension_prompts[moduleName]?.value);
    } else {
        return;
    }
}

/**
 * Returns the extension prompt for the given position, depth, and role.
 * If multiple prompts are found, they are joined with a separator.
 * @param {number} [position] Position of the prompt
 * @param {number} [depth] Depth of the prompt
 * @param {string} [separator] Separator for joining multiple prompts
 * @param {number} [role] Role of the prompt
 * @param {boolean} [wrap] Wrap start and end with a separator
 * @returns {string} Extension prompt
 */
export function getExtensionPrompt(position = extension_prompt_types.IN_PROMPT, depth = undefined, separator = '\n', role = undefined, wrap = true) {
    let extension_prompt = Object.keys(extension_prompts)
        .sort()
        .map((x) => extension_prompts[x])
        .filter(x => x.position == position && x.value)
        .filter(x => depth === undefined || x.depth === undefined || x.depth === depth)
        .filter(x => role === undefined || x.role === undefined || x.role === role)
        .map(x => x.value.trim())
        .join(separator);
    if (wrap && extension_prompt.length && !extension_prompt.startsWith(separator)) {
        extension_prompt = separator + extension_prompt;
    }
    if (wrap && extension_prompt.length && !extension_prompt.endsWith(separator)) {
        extension_prompt = extension_prompt + separator;
    }
    if (extension_prompt.length) {
        extension_prompt = substituteParams(extension_prompt);
    }
    return extension_prompt;
}

export function baseChatReplace(value, name1, name2) {
    if (value !== undefined && value.length > 0) {
        const _ = undefined;
        value = substituteParams(value, name1, name2, _, _, false);

        if (power_user.collapse_newlines) {
            value = collapseNewlines(value);
        }

        value = value.replace(/\r/g, '');
    }
    return value;
}

/**
 * Returns the character card fields for the current character.
 * @returns {{system: string, mesExamples: string, description: string, personality: string, persona: string, scenario: string, jailbreak: string, version: string}}
 */
export function getCharacterCardFields() {
    const result = { system: '', mesExamples: '', description: '', personality: '', persona: '', scenario: '', jailbreak: '', version: '' };
    result.persona = baseChatReplace(power_user.persona_description?.trim(), name1, name2);

    const character = characters[this_chid];

    if (!character) {
        return result;
    }

    const scenarioText = chat_metadata['scenario'] || character.scenario || '';
    result.description = baseChatReplace(character.description?.trim(), name1, name2);
    result.personality = baseChatReplace(character.personality?.trim(), name1, name2);
    result.scenario = baseChatReplace(scenarioText.trim(), name1, name2);
    result.mesExamples = baseChatReplace(character.mes_example?.trim(), name1, name2);
    result.system = power_user.prefer_character_prompt ? baseChatReplace(character.data?.system_prompt?.trim(), name1, name2) : '';
    result.jailbreak = power_user.prefer_character_jailbreak ? baseChatReplace(character.data?.post_history_instructions?.trim(), name1, name2) : '';
    result.version = character.data?.character_version ?? '';

    if (selected_group) {
        const groupCards = getGroupCharacterCards(selected_group, Number(this_chid));

        if (groupCards) {
            result.description = groupCards.description;
            result.personality = groupCards.personality;
            result.scenario = groupCards.scenario;
            result.mesExamples = groupCards.mesExamples;
        }
    }

    return result;
}

export function isStreamingEnabled() {
    const noStreamSources = [chat_completion_sources.SCALE];
    return (
        (main_api == 'openai' &&
            oai_settings.stream_openai &&
            !noStreamSources.includes(oai_settings.chat_completion_source) &&
            !(oai_settings.chat_completion_source == chat_completion_sources.OPENAI && oai_settings.openai_model.startsWith('o1-')) &&
            !(oai_settings.chat_completion_source == chat_completion_sources.MAKERSUITE && oai_settings.google_model.includes('bison')))
        || (main_api == 'kobold' && kai_settings.streaming_kobold && kai_flags.can_use_streaming)
        || (main_api == 'novel' && nai_settings.streaming_novel)
        || (main_api == 'textgenerationwebui' && textgen_settings.streaming));
}

function showStopButton() {
    $('#mes_stop').css({ 'display': 'flex' });
}

function hideStopButton() {
    // prevent NOOP, because hideStopButton() gets called multiple times
    if ($('#mes_stop').css('display') !== 'none') {
        $('#mes_stop').css({ 'display': 'none' });
        eventSource.emit(event_types.GENERATION_ENDED, chat.length);
    }
}

class StreamingProcessor {
    /**
     * Creates a new streaming processor.
     * @param {string} type Generation type
     * @param {boolean} forceName2 If true, force the use of name2
     * @param {Date} timeStarted Date when generation was started
     * @param {string} continueMessage Previous message if the type is 'continue'
     */
    constructor(type, forceName2, timeStarted, continueMessage) {
        this.result = '';
        this.messageId = -1;
        this.messageDom = null;
        this.messageTextDom = null;
        this.messageTimerDom = null;
        this.messageTokenCounterDom = null;
        /** @type {HTMLTextAreaElement} */
        this.sendTextarea = document.querySelector('#send_textarea');
        this.type = type;
        this.force_name2 = forceName2;
        this.isStopped = false;
        this.isFinished = false;
        this.generator = this.nullStreamingGeneration;
        this.abortController = new AbortController();
        this.firstMessageText = '...';
        this.timeStarted = timeStarted;
        this.continueMessage = type === 'continue' ? continueMessage : '';
        this.swipes = [];
        /** @type {import('./scripts/logprobs.js').TokenLogprobs[]} */
        this.messageLogprobs = [];
    }

    #checkDomElements(messageId) {
        if (this.messageDom === null || this.messageTextDom === null) {
            this.messageDom = document.querySelector(`#chat .mes[mesid="${messageId}"]`);
            this.messageTextDom = this.messageDom?.querySelector('.mes_text');
            this.messageTimerDom = this.messageDom?.querySelector('.mes_timer');
            this.messageTokenCounterDom = this.messageDom?.querySelector('.tokenCounterDisplay');
        }
    }

    showMessageButtons(messageId) {
        if (messageId == -1) {
            return;
        }

        showStopButton();
        $(`#chat .mes[mesid="${messageId}"] .mes_buttons`).css({ 'display': 'none' });
    }

    hideMessageButtons(messageId) {
        if (messageId == -1) {
            return;
        }

        hideStopButton();
        $(`#chat .mes[mesid="${messageId}"] .mes_buttons`).css({ 'display': 'flex' });
    }

    async onStartStreaming(text) {
        let messageId = -1;

        if (this.type == 'impersonate') {
            this.sendTextarea.value = '';
            this.sendTextarea.dispatchEvent(new Event('input', { bubbles: true }));
        }
        else {
            await saveReply(this.type, text, true);
            messageId = chat.length - 1;
            this.#checkDomElements(messageId);
            this.showMessageButtons(messageId);
        }

        hideSwipeButtons();
        scrollChatToBottom();
        return messageId;
    }

    onProgressStreaming(messageId, text, isFinal) {
        const isImpersonate = this.type == 'impersonate';
        const isContinue = this.type == 'continue';

        if (!isImpersonate && !isContinue && Array.isArray(this.swipes) && this.swipes.length > 0) {
            for (let i = 0; i < this.swipes.length; i++) {
                this.swipes[i] = cleanUpMessage(this.swipes[i], false, false, true, this.stoppingStrings);
            }
        }

        let processedText = cleanUpMessage(text, isImpersonate, isContinue, !isFinal, this.stoppingStrings);

        // Predict unbalanced asterisks / quotes during streaming
        const charsToBalance = ['*', '"', '```'];
        for (const char of charsToBalance) {
            if (!isFinal && isOdd(countOccurrences(processedText, char))) {
                // Add character at the end to balance it
                const separator = char.length > 1 ? '\n' : '';
                processedText = processedText.trimEnd() + separator + char;
            }
        }

        if (isImpersonate) {
            this.sendTextarea.value = processedText;
            this.sendTextarea.dispatchEvent(new Event('input', { bubbles: true }));
        }
        else {
            this.#checkDomElements(messageId);
            const currentTime = new Date();
            // Don't waste time calculating token count for streaming
            const currentTokenCount = isFinal && power_user.message_token_count_enabled ? getTokenCount(processedText, 0) : 0;
            const timePassed = formatGenerationTimer(this.timeStarted, currentTime, currentTokenCount);
            chat[messageId]['mes'] = processedText;
            chat[messageId]['gen_started'] = this.timeStarted;
            chat[messageId]['gen_finished'] = currentTime;

            if (currentTokenCount) {
                if (!chat[messageId]['extra']) {
                    chat[messageId]['extra'] = {};
                }

                chat[messageId]['extra']['token_count'] = currentTokenCount;
                if (this.messageTokenCounterDom instanceof HTMLElement) {
                    this.messageTokenCounterDom.textContent = `${currentTokenCount}t`;
                }
            }

            if ((this.type == 'swipe' || this.type === 'continue') && Array.isArray(chat[messageId]['swipes'])) {
                chat[messageId]['swipes'][chat[messageId]['swipe_id']] = processedText;
                chat[messageId]['swipe_info'][chat[messageId]['swipe_id']] = { 'send_date': chat[messageId]['send_date'], 'gen_started': chat[messageId]['gen_started'], 'gen_finished': chat[messageId]['gen_finished'], 'extra': JSON.parse(JSON.stringify(chat[messageId]['extra'])) };
            }

            const formattedText = messageFormatting(
                processedText,
                chat[messageId].name,
                chat[messageId].is_system,
                chat[messageId].is_user,
                messageId,
            );
            if (this.messageTextDom instanceof HTMLElement) {
                this.messageTextDom.innerHTML = formattedText;
            }
            if (this.messageTimerDom instanceof HTMLElement) {
                this.messageTimerDom.textContent = timePassed.timerValue;
                this.messageTimerDom.title = timePassed.timerTitle;
            }
            this.setFirstSwipe(messageId);
        }

        if (!scrollLock) {
            scrollChatToBottom();
        }
    }

    async onFinishStreaming(messageId, text) {
        this.hideMessageButtons(this.messageId);
        this.onProgressStreaming(messageId, text, true);
        addCopyToCodeBlocks($(`#chat .mes[mesid="${messageId}"]`));

        if (Array.isArray(this.swipes) && this.swipes.length > 0) {
            const message = chat[messageId];
            const swipeInfo = {
                send_date: message.send_date,
                gen_started: message.gen_started,
                gen_finished: message.gen_finished,
                extra: structuredClone(message.extra),
            };
            const swipeInfoArray = [];
            swipeInfoArray.length = this.swipes.length;
            swipeInfoArray.fill(swipeInfo);
            chat[messageId].swipes.push(...this.swipes);
            chat[messageId].swipe_info.push(...swipeInfoArray);
        }

        if (this.type !== 'impersonate') {
            await eventSource.emit(event_types.MESSAGE_RECEIVED, this.messageId);
            await eventSource.emit(event_types.CHARACTER_MESSAGE_RENDERED, this.messageId);
        } else {
            await eventSource.emit(event_types.IMPERSONATE_READY, text);
        }

        saveLogprobsForActiveMessage(this.messageLogprobs.filter(Boolean), this.continueMessage);
        await saveChatConditional();
        unblockGeneration();
        generatedPromptCache = '';

        //console.log("Generated text size:", text.length, text)

        if (power_user.auto_swipe) {
            function containsBlacklistedWords(str, blacklist, threshold) {
                const regex = new RegExp(`\\b(${blacklist.join('|')})\\b`, 'gi');
                const matches = str.match(regex) || [];
                return matches.length >= threshold;
            }

            const generatedTextFiltered = (text) => {
                if (text) {
                    if (power_user.auto_swipe_minimum_length) {
                        if (text.length < power_user.auto_swipe_minimum_length && text.length !== 0) {
                            console.log('Generated text size too small');
                            return true;
                        }
                    }
                    if (power_user.auto_swipe_blacklist_threshold) {
                        if (containsBlacklistedWords(text, power_user.auto_swipe_blacklist, power_user.auto_swipe_blacklist_threshold)) {
                            console.log('Generated text has blacklisted words');
                            return true;
                        }
                    }
                }
                return false;
            };

            if (generatedTextFiltered(text)) {
                swipe_right();
                return;
            }
        }
        playMessageSound();
    }

    onErrorStreaming() {
        this.abortController.abort();
        this.isStopped = true;

        this.hideMessageButtons(this.messageId);
        generatedPromptCache = '';
        unblockGeneration();

        const noEmitTypes = ['swipe', 'impersonate', 'continue'];
        if (!noEmitTypes.includes(this.type)) {
            eventSource.emit(event_types.MESSAGE_RECEIVED, this.messageId);
            eventSource.emit(event_types.CHARACTER_MESSAGE_RENDERED, this.messageId);
        }
    }

    setFirstSwipe(messageId) {
        if (this.type !== 'swipe' && this.type !== 'impersonate') {
            if (Array.isArray(chat[messageId]['swipes']) && chat[messageId]['swipes'].length === 1 && chat[messageId]['swipe_id'] === 0) {
                chat[messageId]['swipes'][0] = chat[messageId]['mes'];
                chat[messageId]['swipe_info'][0] = { 'send_date': chat[messageId]['send_date'], 'gen_started': chat[messageId]['gen_started'], 'gen_finished': chat[messageId]['gen_finished'], 'extra': JSON.parse(JSON.stringify(chat[messageId]['extra'])) };
            }
        }
    }

    onStopStreaming() {
        this.onErrorStreaming();
    }

    /**
     * @returns {Generator<{ text: string, swipes: string[], logprobs: import('./scripts/logprobs.js').TokenLogprobs }, void, void>}
     */
    *nullStreamingGeneration() {
        throw new Error('Generation function for streaming is not hooked up');
    }

    async generate() {
        if (this.messageId == -1) {
            this.messageId = await this.onStartStreaming(this.firstMessageText);
            await delay(1); // delay for message to be rendered
            scrollLock = false;
        }

        // Stopping strings are expensive to calculate, especially with macros enabled. To remove stopping strings
        // when streaming, we cache the result of getStoppingStrings instead of calling it once per token.
        const isImpersonate = this.type == 'impersonate';
        const isContinue = this.type == 'continue';
        this.stoppingStrings = getStoppingStrings(isImpersonate, isContinue);

        try {
            const sw = new Stopwatch(1000 / power_user.streaming_fps);
            const timestamps = [];
            for await (const { text, swipes, logprobs } of this.generator()) {
                timestamps.push(Date.now());
                if (this.isStopped) {
                    return;
                }

                this.result = text;
                this.swipes = Array.from(swipes ?? []);
                if (logprobs) {
                    this.messageLogprobs.push(...(Array.isArray(logprobs) ? logprobs : [logprobs]));
                }
                await eventSource.emit(event_types.STREAM_TOKEN_RECEIVED, text);
                await sw.tick(() => this.onProgressStreaming(this.messageId, this.continueMessage + text));
            }
            const seconds = (timestamps[timestamps.length - 1] - timestamps[0]) / 1000;
            console.warn(`Stream stats: ${timestamps.length} tokens, ${seconds.toFixed(2)} seconds, rate: ${Number(timestamps.length / seconds).toFixed(2)} TPS`);
        }
        catch (err) {
            console.error(err);
            this.onErrorStreaming();
            return;
        }

        this.isFinished = true;
        return this.result;
    }
}

/**
 * Generates a message using the provided prompt.
 * @param {string} prompt Prompt to generate a message from
 * @param {string} api API to use. Main API is used if not specified.
 * @param {boolean} instructOverride true to override instruct mode, false to use the default value
 * @param {boolean} quietToLoud true to generate a message in system mode, false to generate a message in character mode
 * @param {string} [systemPrompt] System prompt to use. Only Instruct mode or OpenAI.
 * @param {number} [responseLength] Maximum response length. If unset, the global default value is used.
 * @returns {Promise<string>} Generated message
 */
export async function generateRaw(prompt, api, instructOverride, quietToLoud, systemPrompt, responseLength) {
    if (!api) {
        api = main_api;
    }

    const abortController = new AbortController();
    const responseLengthCustomized = typeof responseLength === 'number' && responseLength > 0;
    let originalResponseLength = -1;
    const isInstruct = power_user.instruct.enabled && api !== 'openai' && api !== 'novel' && !instructOverride;
    const isQuiet = true;

    if (systemPrompt) {
        systemPrompt = substituteParams(systemPrompt);
        systemPrompt = isInstruct ? formatInstructModeSystemPrompt(systemPrompt) : systemPrompt;
        prompt = api === 'openai' ? prompt : `${systemPrompt}\n${prompt}`;
    }

    prompt = substituteParams(prompt);
    prompt = api == 'novel' ? adjustNovelInstructionPrompt(prompt) : prompt;
    prompt = isInstruct ? formatInstructModeChat(name1, prompt, false, true, '', name1, name2, false) : prompt;
    prompt = isInstruct ? (prompt + formatInstructModePrompt(name2, false, '', name1, name2, isQuiet, quietToLoud)) : (prompt + '\n');

    try {
        originalResponseLength = responseLengthCustomized ? saveResponseLength(api, responseLength) : -1;
        let generateData = {};

        switch (api) {
            case 'kobold':
            case 'koboldhorde':
                if (preset_settings === 'gui') {
                    generateData = { prompt: prompt, gui_settings: true, max_length: amount_gen, max_context_length: max_context, api_server };
                } else {
                    const isHorde = api === 'koboldhorde';
                    const koboldSettings = koboldai_settings[koboldai_setting_names[preset_settings]];
                    generateData = getKoboldGenerationData(prompt, koboldSettings, amount_gen, max_context, isHorde, 'quiet');
                }
                break;
            case 'novel': {
                const novelSettings = novelai_settings[novelai_setting_names[nai_settings.preset_settings_novel]];
                generateData = getNovelGenerationData(prompt, novelSettings, amount_gen, false, false, null, 'quiet');
                break;
            }
            case 'textgenerationwebui':
                generateData = getTextGenGenerationData(prompt, amount_gen, false, false, null, 'quiet');
                break;
            case 'openai': {
                generateData = [{ role: 'user', content: prompt.trim() }];
                if (systemPrompt) {
                    generateData.unshift({ role: 'system', content: systemPrompt.trim() });
                }
            } break;
        }

        let data = {};

        if (api == 'koboldhorde') {
            data = await generateHorde(prompt, generateData, abortController.signal, false);
        } else if (api == 'openai') {
            data = await sendOpenAIRequest('quiet', generateData, abortController.signal);
        } else {
            const generateUrl = getGenerateUrl(api);
            const response = await fetch(generateUrl, {
                method: 'POST',
                headers: getRequestHeaders(),
                cache: 'no-cache',
                body: JSON.stringify(generateData),
                signal: abortController.signal,
            });

            if (!response.ok) {
                const error = await response.json();
                throw error;
            }

            data = await response.json();
        }

        if (data.error) {
            throw new Error(data.response);
        }

        const message = cleanUpMessage(extractMessageFromData(data), false, false, true);

        if (!message) {
            throw new Error('No message generated');
        }

        return message;
    } finally {
        if (responseLengthCustomized) {
            restoreResponseLength(api, originalResponseLength);
        }
    }
}

/**
 * Temporarily change the response length for the specified API.
 * @param {string} api API to use.
 * @param {number} responseLength Target response length.
 * @returns {number} The original response length.
 */
function saveResponseLength(api, responseLength) {
    let oldValue = -1;
    if (api === 'openai') {
        oldValue = oai_settings.openai_max_tokens;
        oai_settings.openai_max_tokens = responseLength;
    } else {
        oldValue = amount_gen;
        amount_gen = responseLength;
    }
    return oldValue;
}

/**
 * Restore the original response length for the specified API.
 * @param {string} api API to use.
 * @param {number} responseLength Target response length.
 * @returns {void}
 */
function restoreResponseLength(api, responseLength) {
    if (api === 'openai') {
        oai_settings.openai_max_tokens = responseLength;
    } else {
        amount_gen = responseLength;
    }
}

/**
 * Removes last message from the chat DOM.
 * @returns {Promise<void>} Resolves when the message is removed.
 */
function removeLastMessage() {
    return new Promise((resolve) => {
        const lastMes = $('#chat').children('.mes').last();
        if (lastMes.length === 0) {
            return resolve();
        }
        lastMes.hide(animation_duration, function () {
            $(this).remove();
            resolve();
        });
    });
}

/**
 * Runs a generation using the current chat context.
 * @param {string} type Generation type
 * @param {GenerateOptions} options Generation options
 * @param {boolean} dryRun Whether to actually generate a message or just assemble the prompt
 * @returns {Promise<any>} Returns a promise that resolves when the text is done generating.
 * @typedef {{automatic_trigger?: boolean, force_name2?: boolean, quiet_prompt?: string, quietToLoud?: boolean, skipWIAN?: boolean, force_chid?: number, signal?: AbortSignal, quietImage?: string, quietName?: string }} GenerateOptions
 */
export async function Generate(type, { automatic_trigger, force_name2, quiet_prompt, quietToLoud, skipWIAN, force_chid, signal, quietImage, quietName } = {}, dryRun = false) {
    console.log('Generate entered');
    setGenerationProgress(0);
    generation_started = new Date();

    // Occurs every time, even if the generation is aborted due to slash commands execution
    await eventSource.emit(event_types.GENERATION_STARTED, type, { automatic_trigger, force_name2, quiet_prompt, quietToLoud, skipWIAN, force_chid, signal, quietImage }, dryRun);

    // Don't recreate abort controller if signal is passed
    if (!(abortController && signal)) {
        abortController = new AbortController();
    }

    // OpenAI doesn't need instruct mode. Use OAI main prompt instead.
    const isInstruct = power_user.instruct.enabled && main_api !== 'openai';
    const isImpersonate = type == 'impersonate';

    if (!(dryRun || type == 'regenerate' || type == 'swipe' || type == 'quiet')) {
        const interruptedByCommand = await processCommands(String($('#send_textarea').val()));

        if (interruptedByCommand) {
            //$("#send_textarea").val('')[0].dispatchEvent(new Event('input', { bubbles:true }));
            unblockGeneration(type);
            return Promise.resolve();
        }
    }

    // Occurs only if the generation is not aborted due to slash commands execution
    await eventSource.emit(event_types.GENERATION_AFTER_COMMANDS, type, { automatic_trigger, force_name2, quiet_prompt, quietToLoud, skipWIAN, force_chid, signal, quietImage }, dryRun);

    if (main_api == 'kobold' && kai_settings.streaming_kobold && !kai_flags.can_use_streaming) {
        toastr.error('Streaming is enabled, but the version of Kobold used does not support token streaming.', undefined, { timeOut: 10000, preventDuplicates: true });
        unblockGeneration(type);
        return Promise.resolve();
    }

    if (main_api === 'textgenerationwebui' &&
        textgen_settings.streaming &&
        textgen_settings.legacy_api &&
        textgen_settings.type === OOBA) {
        toastr.error('Streaming is not supported for the Legacy API. Update Ooba and use new API to enable streaming.', undefined, { timeOut: 10000, preventDuplicates: true });
        unblockGeneration(type);
        return Promise.resolve();
    }

    if (isHordeGenerationNotAllowed()) {
        unblockGeneration(type);
        return Promise.resolve();
    }

    if (!dryRun) {
        // Ping server to make sure it is still alive
        const pingResult = await pingServer();

        if (!pingResult) {
            unblockGeneration(type);
            toastr.error('Verify that the server is running and accessible.', 'ST Server cannot be reached');
            throw new Error('Server unreachable');
        }

        // Hide swipes if not in a dry run.
        hideSwipeButtons();
        // If generated any message, set the flag to indicate it can't be recreated again.
        chat_metadata['tainted'] = true;
    }

    if (selected_group && !is_group_generating) {
        if (!dryRun) {
            // Returns the promise that generateGroupWrapper returns; resolves when generation is done
            return generateGroupWrapper(false, type, { quiet_prompt, force_chid, signal: abortController.signal, quietImage });
        }

        const characterIndexMap = new Map(characters.map((char, index) => [char.avatar, index]));
        const group = groups.find((x) => x.id === selected_group);

        const enabledMembers = group.members.reduce((acc, member) => {
            if (!group.disabled_members.includes(member) && !acc.includes(member)) {
                acc.push(member);
            }
            return acc;
        }, []);

        const memberIds = enabledMembers
            .map((member) => characterIndexMap.get(member))
            .filter((index) => index !== undefined && index !== null);

        if (memberIds.length > 0) {
            if (menu_type != 'character_edit') setCharacterId(memberIds[0]);
            setCharacterName('');
        } else {
            console.log('No enabled members found');
            unblockGeneration(type);
            return Promise.resolve();
        }
    }

    //#########QUIET PROMPT STUFF##############
    //this function just gives special care to novel quiet instruction prompts
    if (quiet_prompt) {
        quiet_prompt = substituteParams(quiet_prompt);
        quiet_prompt = main_api == 'novel' && !quietToLoud ? adjustNovelInstructionPrompt(quiet_prompt) : quiet_prompt;
    }

    const hasBackendConnection = online_status !== 'no_connection';

    // We can't do anything because we're not in a chat right now. (Unless it's a dry run, in which case we need to
    // assemble the prompt so we can count its tokens regardless of whether a chat is active.)
    if (!dryRun && !hasBackendConnection) {
        is_send_press = false;
        return Promise.resolve();
    }

    let textareaText;
    if (type !== 'regenerate' && type !== 'swipe' && type !== 'quiet' && !isImpersonate && !dryRun) {
        is_send_press = true;
        textareaText = String($('#send_textarea').val());
        $('#send_textarea').val('')[0].dispatchEvent(new Event('input', { bubbles: true }));
    } else {
        textareaText = '';
        if (chat.length && chat[chat.length - 1]['is_user']) {
            //do nothing? why does this check exist?
        }
        else if (type !== 'quiet' && type !== 'swipe' && !isImpersonate && !dryRun && chat.length) {
            chat.length = chat.length - 1;
            await removeLastMessage();
            await eventSource.emit(event_types.MESSAGE_DELETED, chat.length);
        }
    }

    const isContinue = type == 'continue';

    // Rewrite the generation timer to account for the time passed for all the continuations.
    if (isContinue && chat.length) {
        const prevFinished = chat[chat.length - 1]['gen_finished'];
        const prevStarted = chat[chat.length - 1]['gen_started'];

        if (prevFinished && prevStarted) {
            const timePassed = prevFinished - prevStarted;
            generation_started = new Date(Date.now() - timePassed);
            chat[chat.length - 1]['gen_started'] = generation_started;
        }
    }

    if (!dryRun) {
        deactivateSendButtons();
    }

    let { messageBias, promptBias, isUserPromptBias } = getBiasStrings(textareaText, type);

    //*********************************
    //PRE FORMATING STRING
    //*********************************

    // These generation types should not attach pending files to the chat
    const noAttachTypes = [
        'regenerate',
        'swipe',
        'impersonate',
        'quiet',
        'continue',
        'ask_command',
    ];
    //for normal messages sent from user..
    if ((textareaText != '' || (hasPendingFileAttachment() && !noAttachTypes.includes(type))) && !automatic_trigger && type !== 'quiet' && !dryRun) {
        // If user message contains no text other than bias - send as a system message
        if (messageBias && !removeMacros(textareaText)) {
            sendSystemMessage(system_message_types.GENERIC, ' ', { bias: messageBias });
        }
        else {
            await sendMessageAsUser(textareaText, messageBias);
        }
    }
    else if (textareaText == '' && !automatic_trigger && !dryRun && type === undefined && main_api == 'openai' && oai_settings.send_if_empty.trim().length > 0) {
        // Use send_if_empty if set and the user message is empty. Only when sending messages normally
        await sendMessageAsUser(oai_settings.send_if_empty.trim(), messageBias);
    }

    let {
        description,
        personality,
        persona,
        scenario,
        mesExamples,
        system,
        jailbreak,
    } = getCharacterCardFields();

    if (main_api !== 'openai') {
        if (power_user.sysprompt.enabled) {
            system = power_user.prefer_character_prompt && system ? system : baseChatReplace(power_user.sysprompt.content, name1, name2);
            system = isInstruct ? formatInstructModeSystemPrompt(substituteParams(system, name1, name2, power_user.sysprompt.content)) : system;
        } else {
            // Nullify if it's not enabled
            system = '';
        }
    }

    // Depth prompt (character-specific A/N)
    removeDepthPrompts();
    const groupDepthPrompts = getGroupDepthPrompts(selected_group, Number(this_chid));

    if (selected_group && Array.isArray(groupDepthPrompts) && groupDepthPrompts.length > 0) {
        groupDepthPrompts.forEach((value, index) => {
            const role = getExtensionPromptRoleByName(value.role);
            setExtensionPrompt('DEPTH_PROMPT_' + index, value.text, extension_prompt_types.IN_CHAT, value.depth, extension_settings.note.allowWIScan, role);
        });
    } else {
        const depthPromptText = baseChatReplace(characters[this_chid]?.data?.extensions?.depth_prompt?.prompt?.trim(), name1, name2) || '';
        const depthPromptDepth = characters[this_chid]?.data?.extensions?.depth_prompt?.depth ?? depth_prompt_depth_default;
        const depthPromptRole = getExtensionPromptRoleByName(characters[this_chid]?.data?.extensions?.depth_prompt?.role ?? depth_prompt_role_default);
        setExtensionPrompt('DEPTH_PROMPT', depthPromptText, extension_prompt_types.IN_CHAT, depthPromptDepth, extension_settings.note.allowWIScan, depthPromptRole);
    }

    // First message in fresh 1-on-1 chat reacts to user/character settings changes
    if (chat.length) {
        chat[0].mes = substituteParams(chat[0].mes);
    }

    // Collect messages with usable content
    let coreChat = chat.filter(x => !x.is_system);
    if (type === 'swipe') {
        coreChat.pop();
    }

    coreChat = await Promise.all(coreChat.map(async (chatItem, index) => {
        let message = chatItem.mes;
        let regexType = chatItem.is_user ? regex_placement.USER_INPUT : regex_placement.AI_OUTPUT;
        let options = { isPrompt: true, depth: (coreChat.length - index - 1) };

        let regexedMessage = getRegexedString(message, regexType, options);
        regexedMessage = await appendFileContent(chatItem, regexedMessage);

        if (chatItem?.extra?.append_title && chatItem?.extra?.title) {
            regexedMessage = `${regexedMessage}\n\n${chatItem.extra.title}`;
        }

        return {
            ...chatItem,
            mes: regexedMessage,
            index,
        };
    }));

    // Determine token limit
    let this_max_context = getMaxContextSize();

    if (!dryRun && type !== 'quiet') {
        console.debug('Running extension interceptors');
        const aborted = await runGenerationInterceptors(coreChat, this_max_context);

        if (aborted) {
            console.debug('Generation aborted by extension interceptors');
            unblockGeneration(type);
            return Promise.resolve();
        }
    } else {
        console.debug('Skipping extension interceptors for dry run');
    }

    // Adjust token limit for Horde
    let adjustedParams;
    if (main_api == 'koboldhorde' && (horde_settings.auto_adjust_context_length || horde_settings.auto_adjust_response_length)) {
        try {
            adjustedParams = await adjustHordeGenerationParams(max_context, amount_gen);
        }
        catch {
            unblockGeneration(type);
            return Promise.resolve();
        }
        if (horde_settings.auto_adjust_context_length) {
            this_max_context = (adjustedParams.maxContextLength - adjustedParams.maxLength);
        }
    }

    console.log(`Core/all messages: ${coreChat.length}/${chat.length}`);

    // kingbri MARK: - Make sure the prompt bias isn't the same as the user bias
    if ((promptBias && !isUserPromptBias) || power_user.always_force_name2 || main_api == 'novel') {
        force_name2 = true;
    }

    if (isImpersonate) {
        force_name2 = false;
    }

    // TODO (kingbri): Migrate to a utility function
    /**
     * Parses an examples string.
     * @param {string} examplesStr
     * @returns {string[]} Examples array with block heading
     */
    function parseMesExamples(examplesStr) {
        if (examplesStr.length === 0 || examplesStr === '<START>') {
            return [];
        }

        if (!examplesStr.startsWith('<START>')) {
            examplesStr = '<START>\n' + examplesStr.trim();
        }

        const exampleSeparator = power_user.context.example_separator ? `${substituteParams(power_user.context.example_separator)}\n` : '';
        const blockHeading = main_api === 'openai' ? '<START>\n' : (exampleSeparator || (isInstruct ? '<START>\n' : ''));
        const splitExamples = examplesStr.split(/<START>/gi).slice(1).map(block => `${blockHeading}${block.trim()}\n`);

        return splitExamples;
    }

    let mesExamplesArray = parseMesExamples(mesExamples);

    //////////////////////////////////
    // Extension added strings
    // Set non-WI AN
    setFloatingPrompt();
    // Add persona description to prompt
    addPersonaDescriptionExtensionPrompt();

    // Add WI to prompt (and also inject WI to AN value via hijack)
    // Make quiet prompt available for WIAN
    setExtensionPrompt('QUIET_PROMPT', quiet_prompt || '', extension_prompt_types.IN_PROMPT, 0, true);
    const chatForWI = coreChat.map(x => world_info_include_names ? `${x.name}: ${x.mes}` : x.mes).reverse();
    const { worldInfoString, worldInfoBefore, worldInfoAfter, worldInfoExamples, worldInfoDepth } = await getWorldInfoPrompt(chatForWI, this_max_context, dryRun);
    setExtensionPrompt('QUIET_PROMPT', '', extension_prompt_types.IN_PROMPT, 0, true);

    // Add message example WI
    for (const example of worldInfoExamples) {
        const exampleMessage = example.content;

        if (exampleMessage.length === 0) {
            continue;
        }

        const formattedExample = baseChatReplace(exampleMessage, name1, name2);
        const cleanedExample = parseMesExamples(formattedExample);

        // Insert depending on before or after position
        if (example.position === wi_anchor_position.before) {
            mesExamplesArray.unshift(...cleanedExample);
        } else {
            mesExamplesArray.push(...cleanedExample);
        }
    }

    // At this point, the raw message examples can be created
    const mesExamplesRawArray = [...mesExamplesArray];

    if (mesExamplesArray && isInstruct) {
        mesExamplesArray = formatInstructModeExamples(mesExamplesArray, name1, name2);
    }

    if (skipWIAN !== true) {
        console.log('skipWIAN not active, adding WIAN');
        // Add all depth WI entries to prompt
        flushWIDepthInjections();
        if (Array.isArray(worldInfoDepth)) {
            worldInfoDepth.forEach((e) => {
                const joinedEntries = e.entries.join('\n');
                setExtensionPrompt(`customDepthWI-${e.depth}-${e.role}`, joinedEntries, extension_prompt_types.IN_CHAT, e.depth, false, e.role);
            });
        }
    } else {
        console.log('skipping WIAN');
    }

    // Inject all Depth prompts. Chat Completion does it separately
    let injectedIndices = [];
    if (main_api !== 'openai') {
        injectedIndices = doChatInject(coreChat, isContinue);
    }

    // Insert character jailbreak as the last user message (if exists, allowed, preferred, and not using Chat Completion)
    if (power_user.context.allow_jailbreak && power_user.prefer_character_jailbreak && main_api !== 'openai' && jailbreak) {
        // Set "original" explicity to empty string since there's no original
        jailbreak = substituteParams(jailbreak, name1, name2, '');

        // When continuing generation of previous output, last user message precedes the message to continue
        if (isContinue) {
            coreChat.splice(coreChat.length - 1, 0, { mes: jailbreak, is_user: true });
        }
        else {
            coreChat.push({ mes: jailbreak, is_user: true });
        }
    }

    let chat2 = [];
    let continue_mag = '';
    const userMessageIndices = [];
    const lastUserMessageIndex = coreChat.findLastIndex(x => x.is_user);

    for (let i = coreChat.length - 1, j = 0; i >= 0; i--, j++) {
        if (main_api == 'openai') {
            chat2[i] = coreChat[j].mes;
            if (i === 0 && isContinue) {
                chat2[i] = chat2[i].slice(0, chat2[i].lastIndexOf(coreChat[j].mes) + coreChat[j].mes.length);
                continue_mag = coreChat[j].mes;
            }
            continue;
        }

        chat2[i] = formatMessageHistoryItem(coreChat[j], isInstruct, false);

        if (j === 0 && isInstruct) {
            // Reformat with the first output sequence (if any)
            chat2[i] = formatMessageHistoryItem(coreChat[j], isInstruct, force_output_sequence.FIRST);
        }

        if (lastUserMessageIndex >= 0 && j === lastUserMessageIndex && isInstruct) {
            // Reformat with the last input sequence (if any)
            chat2[i] = formatMessageHistoryItem(coreChat[j], isInstruct, force_output_sequence.LAST);
        }

        // Do not suffix the message for continuation
        if (i === 0 && isContinue) {
            if (isInstruct) {
                // Reformat with the last output sequence (if any)
                chat2[i] = formatMessageHistoryItem(coreChat[j], isInstruct, force_output_sequence.LAST);
            }

            chat2[i] = chat2[i].slice(0, chat2[i].lastIndexOf(coreChat[j].mes) + coreChat[j].mes.length);
            continue_mag = coreChat[j].mes;
        }

        if (coreChat[j].is_user) {
            userMessageIndices.push(i);
        }
    }

    let addUserAlignment = isInstruct && power_user.instruct.user_alignment_message;
    let userAlignmentMessage = '';

    if (addUserAlignment) {
        const alignmentMessage = {
            name: name1,
            mes: power_user.instruct.user_alignment_message,
            is_user: true,
        };
        userAlignmentMessage = formatMessageHistoryItem(alignmentMessage, isInstruct, force_output_sequence.FIRST);
    }

    // Call combined AN into Generate
    const beforeScenarioAnchor = getExtensionPrompt(extension_prompt_types.BEFORE_PROMPT).trimStart();
    const afterScenarioAnchor = getExtensionPrompt(extension_prompt_types.IN_PROMPT);

    const storyStringParams = {
        description: description,
        personality: personality,
        persona: power_user.persona_description_position == persona_description_positions.IN_PROMPT ? persona : '',
        scenario: scenario,
        system: system,
        char: name2,
        user: name1,
        wiBefore: worldInfoBefore,
        wiAfter: worldInfoAfter,
        loreBefore: worldInfoBefore,
        loreAfter: worldInfoAfter,
        mesExamples: mesExamplesArray.join(''),
        mesExamplesRaw: mesExamplesRawArray.join(''),
    };

    const storyString = renderStoryString(storyStringParams);

    // Story string rendered, safe to remove
    if (power_user.strip_examples) {
        mesExamplesArray = [];
    }

    let oaiMessages = [];
    let oaiMessageExamples = [];

    if (main_api === 'openai') {
        oaiMessages = setOpenAIMessages(coreChat);
        oaiMessageExamples = setOpenAIMessageExamples(mesExamplesArray);
    }

    // hack for regeneration of the first message
    if (chat2.length == 0) {
        chat2.push('');
    }

    let examplesString = '';
    let chatString = addChatsPreamble(addChatsSeparator(''));
    let cyclePrompt = '';

    async function getMessagesTokenCount() {
        const encodeString = [
            beforeScenarioAnchor,
            storyString,
            afterScenarioAnchor,
            examplesString,
            userAlignmentMessage,
            chatString,
            modifyLastPromptLine(''),
            cyclePrompt,
        ].join('').replace(/\r/gm, '');
        return getTokenCountAsync(encodeString, power_user.token_padding);
    }

    // Force pinned examples into the context
    let pinExmString;
    if (power_user.pin_examples) {
        pinExmString = examplesString = mesExamplesArray.join('');
    }

    // Only add the chat in context if past the greeting message
    if (isContinue && (chat2.length > 1 || main_api === 'openai')) {
        cyclePrompt = chat2.shift();
    }

    // Collect enough messages to fill the context
    let arrMes = new Array(chat2.length);
    let tokenCount = await getMessagesTokenCount();
    let lastAddedIndex = -1;

    // Pre-allocate all injections first.
    // If it doesn't fit - user shot himself in the foot
    for (const index of injectedIndices) {
        const item = chat2[index];

        if (typeof item !== 'string') {
            continue;
        }

        tokenCount += await getTokenCountAsync(item.replace(/\r/gm, ''));
        if (tokenCount < this_max_context) {
            chatString = chatString + item;
            arrMes[index] = item;
            lastAddedIndex = Math.max(lastAddedIndex, index);
        } else {
            break;
        }
    }

    for (let i = 0; i < chat2.length; i++) {
        // not needed for OAI prompting
        if (main_api == 'openai') {
            break;
        }

        // Skip already injected messages
        if (arrMes[i] !== undefined) {
            continue;
        }

        const item = chat2[i];

        if (typeof item !== 'string') {
            continue;
        }

        tokenCount += await getTokenCountAsync(item.replace(/\r/gm, ''));
        if (tokenCount < this_max_context) {
            chatString = chatString + item;
            arrMes[i] = item;
            lastAddedIndex = Math.max(lastAddedIndex, i);
        } else {
            break;
        }
    }

    // Add user alignment message if last message is not a user message
    const stoppedAtUser = userMessageIndices.includes(lastAddedIndex);
    if (addUserAlignment && !stoppedAtUser) {
        tokenCount += await getTokenCountAsync(userAlignmentMessage.replace(/\r/gm, ''));
        chatString = userAlignmentMessage + chatString;
        arrMes.push(userAlignmentMessage);
        injectedIndices.push(arrMes.length - 1);
    }

    // Unsparse the array. Adjust injected indices
    const newArrMes = [];
    const newInjectedIndices = [];
    for (let i = 0; i < arrMes.length; i++) {
        if (arrMes[i] !== undefined) {
            newArrMes.push(arrMes[i]);
            if (injectedIndices.includes(i)) {
                newInjectedIndices.push(newArrMes.length - 1);
            }
        }
    }

    arrMes = newArrMes;
    injectedIndices = newInjectedIndices;

    if (main_api !== 'openai') {
        setInContextMessages(arrMes.length - injectedIndices.length, type);
    }

    // Estimate how many unpinned example messages fit in the context
    tokenCount = await getMessagesTokenCount();
    let count_exm_add = 0;
    if (!power_user.pin_examples) {
        for (let example of mesExamplesArray) {
            tokenCount += await getTokenCountAsync(example.replace(/\r/gm, ''));
            examplesString += example;
            if (tokenCount < this_max_context) {
                count_exm_add++;
            } else {
                break;
            }
        }
    }

    let mesSend = [];
    console.debug('calling runGenerate');

    if (isContinue) {
        // Coping mechanism for OAI spacing
        if (main_api === 'openai' && !cyclePrompt.endsWith(' ')) {
            cyclePrompt += oai_settings.continue_postfix;
            continue_mag += oai_settings.continue_postfix;
        }
    }

    const originalType = type;

    if (!dryRun) {
        is_send_press = true;
    }

    generatedPromptCache += cyclePrompt;
    if (generatedPromptCache.length == 0 || type === 'continue') {
        console.debug('generating prompt');
        chatString = '';
        arrMes = arrMes.reverse();
        arrMes.forEach(function (item, i, arr) {
            // OAI doesn't need all of this
            if (main_api === 'openai') {
                return;
            }

            // Cohee: This removes a newline from the end of the last message in the context
            // Last prompt line will add a newline if it's not a continuation
            // In instruct mode it only removes it if wrap is enabled and it's not a quiet generation
            if (i === arrMes.length - 1 && type !== 'continue') {
                if (!isInstruct || (power_user.instruct.wrap && type !== 'quiet')) {
                    item = item.replace(/\n?$/, '');
                }
            }

            mesSend[mesSend.length] = { message: item, extensionPrompts: [] };
        });
    }

    let mesExmString = '';

    function setPromptString() {
        if (main_api == 'openai') {
            return;
        }

        console.debug('--setting Prompt string');
        mesExmString = pinExmString ?? mesExamplesArray.slice(0, count_exm_add).join('');

        if (mesSend.length) {
            mesSend[mesSend.length - 1].message = modifyLastPromptLine(mesSend[mesSend.length - 1].message);
        }
    }

    function modifyLastPromptLine(lastMesString) {
        //#########QUIET PROMPT STUFF PT2##############

        // Add quiet generation prompt at depth 0
        if (quiet_prompt && quiet_prompt.length) {

            // here name1 is forced for all quiet prompts..why?
            const name = name1;
            //checks if we are in instruct, if so, formats the chat as such, otherwise just adds the quiet prompt
            const quietAppend = isInstruct ? formatInstructModeChat(name, quiet_prompt, false, true, '', name1, name2, false) : `\n${quiet_prompt}`;

            //This begins to fix quietPrompts (particularly /sysgen) for instruct
            //previously instruct input sequence was being appended to the last chat message w/o '\n'
            //and no output sequence was added after the input's content.
            //TODO: respect output_sequence vs last_output_sequence settings
            //TODO: decide how to prompt this to clarify who is talking 'Narrator', 'System', etc.
            if (isInstruct) {
                lastMesString += quietAppend; // + power_user.instruct.output_sequence + '\n';
            } else {
                lastMesString += quietAppend;
            }


            // Ross: bailing out early prevents quiet prompts from respecting other instruct prompt toggles
            // for sysgen, SD, and summary this is desireable as it prevents the AI from responding as char..
            // but for idle prompting, we want the flexibility of the other prompt toggles, and to respect them as per settings in the extension
            // need a detection for what the quiet prompt is being asked for...

            // Bail out early?
            if (!isInstruct && !quietToLoud) {
                return lastMesString;
            }
        }


        // Get instruct mode line
        if (isInstruct && !isContinue) {
            const name = (quiet_prompt && !quietToLoud && !isImpersonate) ? (quietName ?? 'System') : (isImpersonate ? name1 : name2);
            const isQuiet = quiet_prompt && type == 'quiet';
            lastMesString += formatInstructModePrompt(name, isImpersonate, promptBias, name1, name2, isQuiet, quietToLoud);
        }

        // Get non-instruct impersonation line
        if (!isInstruct && isImpersonate && !isContinue) {
            const name = name1;
            if (!lastMesString.endsWith('\n')) {
                lastMesString += '\n';
            }
            lastMesString += name + ':';
        }

        // Add character's name
        // Force name append on continue (if not continuing on user message or first message)
        const isContinuingOnFirstMessage = chat.length === 1 && isContinue;
        if (!isInstruct && force_name2 && !isContinuingOnFirstMessage) {
            if (!lastMesString.endsWith('\n')) {
                lastMesString += '\n';
            }
            if (!isContinue || !(chat[chat.length - 1]?.is_user)) {
                lastMesString += `${name2}:`;
            }
        }

        return lastMesString;
    }

    // Clean up the already generated prompt for seamless addition
    function cleanupPromptCache(promptCache) {
        // Remove the first occurrance of character's name
        if (promptCache.trimStart().startsWith(`${name2}:`)) {
            promptCache = promptCache.replace(`${name2}:`, '').trimStart();
        }

        // Remove the first occurrance of prompt bias
        if (promptCache.trimStart().startsWith(promptBias)) {
            promptCache = promptCache.replace(promptBias, '');
        }

        // Add a space if prompt cache doesn't start with one
        if (!/^\s/.test(promptCache) && !isInstruct) {
            promptCache = ' ' + promptCache;
        }

        return promptCache;
    }

    async function checkPromptSize() {
        console.debug('---checking Prompt size');
        setPromptString();
        const jointMessages = mesSend.map((e) => `${e.extensionPrompts.join('')}${e.message}`).join('');
        const prompt = [
            beforeScenarioAnchor,
            storyString,
            afterScenarioAnchor,
            mesExmString,
            addChatsPreamble(addChatsSeparator(jointMessages)),
            '\n',
            modifyLastPromptLine(''),
            generatedPromptCache,
        ].join('').replace(/\r/gm, '');
        let thisPromptContextSize = await getTokenCountAsync(prompt, power_user.token_padding);

        if (thisPromptContextSize > this_max_context) {        //if the prepared prompt is larger than the max context size...
            if (count_exm_add > 0) {                            // ..and we have example mesages..
                count_exm_add--;                            // remove the example messages...
                await checkPromptSize();                            // and try agin...
            } else if (mesSend.length > 0) {                    // if the chat history is longer than 0
                mesSend.shift();                            // remove the first (oldest) chat entry..
                await checkPromptSize();                            // and check size again..
            } else {
                //end
                console.debug(`---mesSend.length = ${mesSend.length}`);
            }
        }
    }

    if (generatedPromptCache.length > 0 && main_api !== 'openai') {
        console.debug('---Generated Prompt Cache length: ' + generatedPromptCache.length);
        await checkPromptSize();
    } else {
        console.debug('---calling setPromptString ' + generatedPromptCache.length);
        setPromptString();
    }

    // Fetches the combined prompt for both negative and positive prompts
    const cfgGuidanceScale = getGuidanceScale();
    const useCfgPrompt = cfgGuidanceScale && cfgGuidanceScale.value !== 1;

    // For prompt bit itemization
    let mesSendString = '';

    function getCombinedPrompt(isNegative) {
        // Only return if the guidance scale doesn't exist or the value is 1
        // Also don't return if constructing the neutral prompt
        if (isNegative && !useCfgPrompt) {
            return;
        }

        // OAI has its own prompt manager. No need to do anything here
        if (main_api === 'openai') {
            return '';
        }

        // Deep clone
        let finalMesSend = structuredClone(mesSend);

        if (useCfgPrompt) {
            const cfgPrompt = getCfgPrompt(cfgGuidanceScale, isNegative);
            if (cfgPrompt.value) {
                if (cfgPrompt.depth === 0) {
                    finalMesSend[finalMesSend.length - 1].message +=
                        /\s/.test(finalMesSend[finalMesSend.length - 1].message.slice(-1))
                            ? cfgPrompt.value
                            : ` ${cfgPrompt.value}`;
                } else {
                    // TODO: Make all extension prompts use an array/splice method
                    const lengthDiff = mesSend.length - cfgPrompt.depth;
                    const cfgDepth = lengthDiff >= 0 ? lengthDiff : 0;
                    finalMesSend[cfgDepth].extensionPrompts.push(`${cfgPrompt.value}\n`);
                }
            }
        }

        // Add prompt bias after everything else
        // Always run with continue
        if (!isInstruct && !isImpersonate) {
            if (promptBias.trim().length !== 0) {
                finalMesSend[finalMesSend.length - 1].message +=
                    /\s/.test(finalMesSend[finalMesSend.length - 1].message.slice(-1))
                        ? promptBias.trimStart()
                        : ` ${promptBias.trimStart()}`;
            }
        }

        // Prune from prompt cache if it exists
        if (generatedPromptCache.length !== 0) {
            generatedPromptCache = cleanupPromptCache(generatedPromptCache);
        }

        // Flattens the multiple prompt objects to a string.
        const combine = () => {
            // Right now, everything is suffixed with a newline
            mesSendString = finalMesSend.map((e) => `${e.extensionPrompts.join('')}${e.message}`).join('');

            // add a custom dingus (if defined)
            mesSendString = addChatsSeparator(mesSendString);

            // add chat preamble
            mesSendString = addChatsPreamble(mesSendString);

            let combinedPrompt = beforeScenarioAnchor +
                storyString +
                afterScenarioAnchor +
                mesExmString +
                mesSendString +
                generatedPromptCache;

            combinedPrompt = combinedPrompt.replace(/\r/gm, '');

            if (power_user.collapse_newlines) {
                combinedPrompt = collapseNewlines(combinedPrompt);
            }

            return combinedPrompt;
        };

        finalMesSend.forEach((item, i) => {
            item.injected = injectedIndices.includes(finalMesSend.length - i - 1);
        });

        let data = {
            api: main_api,
            combinedPrompt: null,
            description,
            personality,
            persona,
            scenario,
            char: name2,
            user: name1,
            worldInfoBefore,
            worldInfoAfter,
            beforeScenarioAnchor,
            afterScenarioAnchor,
            storyString,
            mesExmString,
            mesSendString,
            finalMesSend,
            generatedPromptCache,
            main: system,
            jailbreak,
            naiPreamble: nai_settings.preamble,
        };

        // Before returning the combined prompt, give available context related information to all subscribers.
        eventSource.emitAndWait(event_types.GENERATE_BEFORE_COMBINE_PROMPTS, data);

        // If one or multiple subscribers return a value, forfeit the responsibillity of flattening the context.
        return !data.combinedPrompt ? combine() : data.combinedPrompt;
    }

    let finalPrompt = getCombinedPrompt(false);

    const eventData = { prompt: finalPrompt, dryRun: dryRun };
    await eventSource.emit(event_types.GENERATE_AFTER_COMBINE_PROMPTS, eventData);
    finalPrompt = eventData.prompt;

    let maxLength = Number(amount_gen); // how many tokens the AI will be requested to generate
    let thisPromptBits = [];

    let generate_data;
    switch (main_api) {
        case 'koboldhorde':
        case 'kobold':
            if (main_api == 'koboldhorde' && horde_settings.auto_adjust_response_length) {
                maxLength = Math.min(maxLength, adjustedParams.maxLength);
                maxLength = Math.max(maxLength, MIN_LENGTH); // prevent validation errors
            }

            generate_data = {
                prompt: finalPrompt,
                gui_settings: true,
                max_length: maxLength,
                max_context_length: max_context,
                api_server,
            };

            if (preset_settings != 'gui') {
                const isHorde = main_api == 'koboldhorde';
                const presetSettings = koboldai_settings[koboldai_setting_names[preset_settings]];
                const maxContext = (adjustedParams && horde_settings.auto_adjust_context_length) ? adjustedParams.maxContextLength : max_context;
                generate_data = getKoboldGenerationData(finalPrompt, presetSettings, maxLength, maxContext, isHorde, type);
            }
            break;
        case 'textgenerationwebui': {
            const cfgValues = useCfgPrompt ? { guidanceScale: cfgGuidanceScale, negativePrompt: getCombinedPrompt(true) } : null;
            generate_data = getTextGenGenerationData(finalPrompt, maxLength, isImpersonate, isContinue, cfgValues, type);
            break;
        }
        case 'novel': {
            const cfgValues = useCfgPrompt ? { guidanceScale: cfgGuidanceScale } : null;
            const presetSettings = novelai_settings[novelai_setting_names[nai_settings.preset_settings_novel]];
            generate_data = getNovelGenerationData(finalPrompt, presetSettings, maxLength, isImpersonate, isContinue, cfgValues, type);
            break;
        }
        case 'openai': {
            let [prompt, counts] = await prepareOpenAIMessages({
                name2: name2,
                charDescription: description,
                charPersonality: personality,
                Scenario: scenario,
                worldInfoBefore: worldInfoBefore,
                worldInfoAfter: worldInfoAfter,
                extensionPrompts: extension_prompts,
                bias: promptBias,
                type: type,
                quietPrompt: quiet_prompt,
                quietImage: quietImage,
                cyclePrompt: cyclePrompt,
                systemPromptOverride: system,
                jailbreakPromptOverride: jailbreak,
                personaDescription: persona,
                messages: oaiMessages,
                messageExamples: oaiMessageExamples,
            }, dryRun);
            generate_data = { prompt: prompt };

            // TODO: move these side-effects somewhere else, so this switch-case solely sets generate_data
            // counts will return false if the user has not enabled the token breakdown feature
            if (counts) {
                parseTokenCounts(counts, thisPromptBits);
            }

            if (!dryRun) {
                setInContextMessages(openai_messages_count, type);
            }
            break;
        }
    }

    await eventSource.emit(event_types.GENERATE_AFTER_DATA, generate_data);

    if (dryRun) {
        generatedPromptCache = '';
        return Promise.resolve();
    }

    async function finishGenerating() {
        if (power_user.console_log_prompts) {
            console.log(generate_data.prompt);
        }

        console.debug('rungenerate calling API');

        showStopButton();

        //set array object for prompt token itemization of this message
        let currentArrayEntry = Number(thisPromptBits.length - 1);
        let additionalPromptStuff = {
            ...thisPromptBits[currentArrayEntry],
            rawPrompt: generate_data.prompt || generate_data.input,
            mesId: getNextMessageId(type),
            allAnchors: getAllExtensionPrompts(),
            chatInjects: injectedIndices?.map(index => arrMes[arrMes.length - index - 1])?.join('') || '',
            summarizeString: (extension_prompts['1_memory']?.value || ''),
            authorsNoteString: (extension_prompts['2_floating_prompt']?.value || ''),
            smartContextString: (extension_prompts['chromadb']?.value || ''),
            chatVectorsString: (extension_prompts['3_vectors']?.value || ''),
            dataBankVectorsString: (extension_prompts['4_vectors_data_bank']?.value || ''),
            worldInfoString: worldInfoString,
            storyString: storyString,
            beforeScenarioAnchor: beforeScenarioAnchor,
            afterScenarioAnchor: afterScenarioAnchor,
            examplesString: examplesString,
            mesSendString: mesSendString,
            generatedPromptCache: generatedPromptCache,
            promptBias: promptBias,
            finalPrompt: finalPrompt,
            charDescription: description,
            charPersonality: personality,
            scenarioText: scenario,
            this_max_context: this_max_context,
            padding: power_user.token_padding,
            main_api: main_api,
            instruction: main_api !== 'openai' && power_user.sysprompt.enabled ? substituteParams(power_user.prefer_character_prompt && system ? system : power_user.sysprompt.content) : '',
            userPersona: (power_user.persona_description_position == persona_description_positions.IN_PROMPT ? (persona || '') : ''),
            tokenizer: getFriendlyTokenizerName(main_api).tokenizerName || '',
        };

        //console.log(additionalPromptStuff);
        const itemizedIndex = itemizedPrompts.findIndex((item) => item.mesId === additionalPromptStuff.mesId);

        if (itemizedIndex !== -1) {
            itemizedPrompts[itemizedIndex] = additionalPromptStuff;
        }
        else {
            itemizedPrompts.push(additionalPromptStuff);
        }

        console.debug(`pushed prompt bits to itemizedPrompts array. Length is now: ${itemizedPrompts.length}`);

        if (isStreamingEnabled() && type !== 'quiet') {
            streamingProcessor = new StreamingProcessor(type, force_name2, generation_started, continue_mag);
            if (isContinue) {
                // Save reply does add cycle text to the prompt, so it's not needed here
                streamingProcessor.firstMessageText = '';
            }

            streamingProcessor.generator = await sendStreamingRequest(type, generate_data);

            hideSwipeButtons();
            let getMessage = await streamingProcessor.generate();
            let messageChunk = cleanUpMessage(getMessage, isImpersonate, isContinue, false);

            if (isContinue) {
                getMessage = continue_mag + getMessage;
            }

            if (streamingProcessor && !streamingProcessor.isStopped && streamingProcessor.isFinished) {
                await streamingProcessor.onFinishStreaming(streamingProcessor.messageId, getMessage);
                streamingProcessor = null;
                triggerAutoContinue(messageChunk, isImpersonate);
                return Object.defineProperties(new String(getMessage), {
                    'messageChunk': { value: messageChunk },
                    'fromStream': { value: true },
                });
            }
        } else {
            return await sendGenerationRequest(type, generate_data);
        }
    }

    return finishGenerating().then(onSuccess, onError);

    async function onSuccess(data) {
        if (!data) return;

        if (data?.fromStream) {
            return data;
        }

        let messageChunk = '';

        if (data.error) {
            unblockGeneration(type);
            generatedPromptCache = '';

            if (data?.response) {
                toastr.error(data.response, 'API Error', { preventDuplicates: true });
            }
            throw new Error(data?.response);
        }

        //const getData = await response.json();
        let getMessage = extractMessageFromData(data);
        let title = extractTitleFromData(data);
        kobold_horde_model = title;

        const swipes = extractMultiSwipes(data, type);

        messageChunk = cleanUpMessage(getMessage, isImpersonate, isContinue, false);

        if (isContinue) {
            getMessage = continue_mag + getMessage;
        }

        //Formating
        const displayIncomplete = type === 'quiet' && !quietToLoud;
        getMessage = cleanUpMessage(getMessage, isImpersonate, isContinue, displayIncomplete);

        if (isImpersonate) {
            $('#send_textarea').val(getMessage)[0].dispatchEvent(new Event('input', { bubbles: true }));
            generatedPromptCache = '';
            await eventSource.emit(event_types.IMPERSONATE_READY, getMessage);
        }
        else if (type == 'quiet') {
            unblockGeneration(type);
            return getMessage;
        }
        else {
            // Without streaming we'll be having a full message on continuation. Treat it as a last chunk.
            if (originalType !== 'continue') {
                ({ type, getMessage } = await saveReply(type, getMessage, false, title, swipes));
            }
            else {
                ({ type, getMessage } = await saveReply('appendFinal', getMessage, false, title, swipes));
            }

            // This relies on `saveReply` having been called to add the message to the chat, so it must be last.
            parseAndSaveLogprobs(data, continue_mag);
        }

        if (type !== 'quiet') {
            playMessageSound();
        }

        if (power_user.auto_swipe) {
            console.debug('checking for autoswipeblacklist on non-streaming message');
            function containsBlacklistedWords(getMessage, blacklist, threshold) {
                console.debug('checking blacklisted words');
                const regex = new RegExp(`\\b(${blacklist.join('|')})\\b`, 'gi');
                const matches = getMessage.match(regex) || [];
                return matches.length >= threshold;
            }

            const generatedTextFiltered = (getMessage) => {
                if (power_user.auto_swipe_blacklist_threshold) {
                    if (containsBlacklistedWords(getMessage, power_user.auto_swipe_blacklist, power_user.auto_swipe_blacklist_threshold)) {
                        console.debug('Generated text has blacklisted words');
                        return true;
                    }
                }

                return false;
            };
            if (generatedTextFiltered(getMessage)) {
                console.debug('swiping right automatically');
                is_send_press = false;
                swipe_right();
                // TODO: do we want to resolve after an auto-swipe?
                return;
            }
        }

        console.debug('/api/chats/save called by /Generate');
        await saveChatConditional();
        unblockGeneration(type);
        streamingProcessor = null;

        if (type !== 'quiet') {
            triggerAutoContinue(messageChunk, isImpersonate);
        }

        // Don't break the API chain that expects a single string in return
        return Object.defineProperty(new String(getMessage), 'messageChunk', { value: messageChunk });
    }

    function onError(exception) {
        if (typeof exception?.error?.message === 'string') {
            toastr.error(exception.error.message, 'Error', { timeOut: 10000, extendedTimeOut: 20000 });
        }

        generatedPromptCache = '';

        unblockGeneration(type);
        console.log(exception);
        streamingProcessor = null;
        throw exception;
    }
}

/**
 * Stops the generation and any streaming if it is currently running.
 */
export function stopGeneration() {
    let stopped = false;
    if (streamingProcessor) {
        streamingProcessor.onStopStreaming();
        streamingProcessor = null;
        stopped = true;
    }
    if (abortController) {
        abortController.abort('Clicked stop button');
        hideStopButton();
        stopped = true;
    }
    eventSource.emit(event_types.GENERATION_STOPPED);
    return stopped;
}

/**
 * Injects extension prompts into chat messages.
 * @param {object[]} messages Array of chat messages
 * @param {boolean} isContinue Whether the generation is a continuation. If true, the extension prompts of depth 0 are injected at position 1.
 * @returns {number[]} Array of indices where the extension prompts were injected
 */
function doChatInject(messages, isContinue) {
    const injectedIndices = [];
    let totalInsertedMessages = 0;
    messages.reverse();

    for (let i = 0; i <= MAX_INJECTION_DEPTH; i++) {
        // Order of priority (most important go lower)
        const roles = [extension_prompt_roles.SYSTEM, extension_prompt_roles.USER, extension_prompt_roles.ASSISTANT];
        const names = {
            [extension_prompt_roles.SYSTEM]: '',
            [extension_prompt_roles.USER]: name1,
            [extension_prompt_roles.ASSISTANT]: name2,
        };
        const roleMessages = [];
        const separator = '\n';
        const wrap = false;

        for (const role of roles) {
            const extensionPrompt = String(getExtensionPrompt(extension_prompt_types.IN_CHAT, i, separator, role, wrap)).trimStart();
            const isNarrator = role === extension_prompt_roles.SYSTEM;
            const isUser = role === extension_prompt_roles.USER;
            const name = names[role];

            if (extensionPrompt) {
                roleMessages.push({
                    name: name,
                    is_user: isUser,
                    mes: extensionPrompt,
                    extra: {
                        type: isNarrator ? system_message_types.NARRATOR : null,
                    },
                });
            }
        }

        if (roleMessages.length) {
            const depth = isContinue && i === 0 ? 1 : i;
            const injectIdx = depth + totalInsertedMessages;
            messages.splice(injectIdx, 0, ...roleMessages);
            totalInsertedMessages += roleMessages.length;
            injectedIndices.push(...Array.from({ length: roleMessages.length }, (_, i) => injectIdx + i));
        }
    }

    messages.reverse();
    return injectedIndices;
}

function flushWIDepthInjections() {
    //prevent custom depth WI entries (which have unique random key names) from duplicating
    for (const key of Object.keys(extension_prompts)) {
        if (key.startsWith('customDepthWI')) {
            delete extension_prompts[key];
        }
    }
}

/**
 * Unblocks the UI after a generation is complete.
 * @param {string} [type] Generation type (optional)
 */
function unblockGeneration(type) {
    // Don't unblock if a parallel stream is still running
    if (type === 'quiet' && streamingProcessor && !streamingProcessor.isFinished) {
        return;
    }

    is_send_press = false;
    activateSendButtons();
    showSwipeButtons();
    setGenerationProgress(0);
    flushEphemeralStoppingStrings();
    flushWIDepthInjections();
}

export function getNextMessageId(type) {
    return type == 'swipe' ? chat.length - 1 : chat.length;
}

/**
 * Determines if the message should be auto-continued.
 * @param {string} messageChunk Current message chunk
 * @param {boolean} isImpersonate Is the user impersonation
 * @returns {boolean} Whether the message should be auto-continued
 */
export function shouldAutoContinue(messageChunk, isImpersonate) {
    if (!power_user.auto_continue.enabled) {
        console.debug('Auto-continue is disabled by user.');
        return false;
    }

    if (typeof messageChunk !== 'string') {
        console.debug('Not triggering auto-continue because message chunk is not a string');
        return false;
    }

    if (isImpersonate) {
        console.log('Continue for impersonation is not implemented yet');
        return false;
    }

    if (is_send_press) {
        console.debug('Auto-continue is disabled because a message is currently being sent.');
        return false;
    }

    if (power_user.auto_continue.target_length <= 0) {
        console.log('Auto-continue target length is 0, not triggering auto-continue');
        return false;
    }

    if (main_api === 'openai' && !power_user.auto_continue.allow_chat_completions) {
        console.log('Auto-continue for OpenAI is disabled by user.');
        return false;
    }

    const textareaText = String($('#send_textarea').val());
    const USABLE_LENGTH = 5;

    if (textareaText.length > 0) {
        console.log('Not triggering auto-continue because user input is not empty');
        return false;
    }

    if (messageChunk.trim().length > USABLE_LENGTH && chat.length) {
        const lastMessage = chat[chat.length - 1];
        const messageLength = getTokenCount(lastMessage.mes);
        const shouldAutoContinue = messageLength < power_user.auto_continue.target_length;

        if (shouldAutoContinue) {
            console.log(`Triggering auto-continue. Message tokens: ${messageLength}. Target tokens: ${power_user.auto_continue.target_length}. Message chunk: ${messageChunk}`);
            return true;
        } else {
            console.log(`Not triggering auto-continue. Message tokens: ${messageLength}. Target tokens: ${power_user.auto_continue.target_length}`);
            return false;
        }
    } else {
        console.log('Last generated chunk was empty, not triggering auto-continue');
        return false;
    }
}

/**
 * Triggers auto-continue if the message meets the criteria.
 * @param {string} messageChunk Current message chunk
 * @param {boolean} isImpersonate Is the user impersonation
 */
export function triggerAutoContinue(messageChunk, isImpersonate) {
    if (selected_group) {
        console.debug('Auto-continue is disabled for group chat');
        return;
    }

    if (shouldAutoContinue(messageChunk, isImpersonate)) {
        $('#option_continue').trigger('click');
    }
}

export function getBiasStrings(textareaText, type) {
    if (type == 'impersonate' || type == 'continue') {
        return { messageBias: '', promptBias: '', isUserPromptBias: false };
    }

    let promptBias = '';
    let messageBias = extractMessageBias(textareaText);

    // If user input is not provided, retrieve the bias of the most recent relevant message
    if (!textareaText) {
        for (let i = chat.length - 1; i >= 0; i--) {
            const mes = chat[i];
            if (type === 'swipe' && chat.length - 1 === i) {
                continue;
            }
            if (mes && (mes.is_user || mes.is_system || mes.extra?.type === system_message_types.NARRATOR)) {
                if (mes.extra?.bias?.trim()?.length > 0) {
                    promptBias = mes.extra.bias;
                }
                break;
            }
        }
    }

    promptBias = messageBias || promptBias || power_user.user_prompt_bias || '';
    const isUserPromptBias = promptBias === power_user.user_prompt_bias;

    // Substitute params for everything
    messageBias = substituteParams(messageBias);
    promptBias = substituteParams(promptBias);

    return { messageBias, promptBias, isUserPromptBias };
}

/**
 * @param {Object} chatItem Message history item.
 * @param {boolean} isInstruct Whether instruct mode is enabled.
 * @param {boolean|number} forceOutputSequence Whether to force the first/last output sequence for instruct mode.
 */
function formatMessageHistoryItem(chatItem, isInstruct, forceOutputSequence) {
    const isNarratorType = chatItem?.extra?.type === system_message_types.NARRATOR;
    const characterName = chatItem?.name ? chatItem.name : name2;
    const itemName = chatItem.is_user ? chatItem['name'] : characterName;
    const shouldPrependName = !isNarratorType;

    // Don't include a name if it's empty
    let textResult = chatItem?.name && shouldPrependName ? `${itemName}: ${chatItem.mes}\n` : `${chatItem.mes}\n`;

    if (isInstruct) {
        textResult = formatInstructModeChat(itemName, chatItem.mes, chatItem.is_user, isNarratorType, chatItem.force_avatar, name1, name2, forceOutputSequence);
    }

    return textResult;
}

/**
 * Removes all {{macros}} from a string.
 * @param {string} str String to remove macros from.
 * @returns {string} String with macros removed.
 */
export function removeMacros(str) {
    return (str ?? '').replace(/\{\{[\s\S]*?\}\}/gm, '').trim();
}

/**
 * Inserts a user message into the chat history.
 * @param {string} messageText Message text.
 * @param {string} messageBias Message bias.
 * @param {number} [insertAt] Optional index to insert the message at.
 * @param {boolean} [compact] Send as a compact display message.
 * @param {string} [name] Name of the user sending the message. Defaults to name1.
 * @param {string} [avatar] Avatar of the user sending the message. Defaults to user_avatar.
 * @returns {Promise<void>} A promise that resolves when the message is inserted.
 */
export async function sendMessageAsUser(messageText, messageBias, insertAt = null, compact = false, name = name1, avatar = user_avatar) {
    messageText = getRegexedString(messageText, regex_placement.USER_INPUT);

    const message = {
        name: name,
        is_user: true,
        is_system: false,
        send_date: getMessageTimeStamp(),
        mes: substituteParams(messageText),
        extra: {
            isSmallSys: compact,
        },
    };

    if (power_user.message_token_count_enabled) {
        message.extra.token_count = await getTokenCountAsync(message.mes, 0);
    }

    // Lock user avatar to a persona.
    if (avatar in power_user.personas) {
        message.force_avatar = getUserAvatar(avatar);
    }

    if (messageBias) {
        message.extra.bias = messageBias;
        message.mes = removeMacros(message.mes);
    }

    await populateFileAttachment(message);
    statMesProcess(message, 'user', characters, this_chid, '');

    if (typeof insertAt === 'number' && insertAt >= 0 && insertAt <= chat.length) {
        chat.splice(insertAt, 0, message);
        await saveChatConditional();
        await eventSource.emit(event_types.MESSAGE_SENT, insertAt);
        await reloadCurrentChat();
        await eventSource.emit(event_types.USER_MESSAGE_RENDERED, insertAt);
    } else {
        chat.push(message);
        const chat_id = (chat.length - 1);
        await eventSource.emit(event_types.MESSAGE_SENT, chat_id);
        addOneMessage(message);
        await eventSource.emit(event_types.USER_MESSAGE_RENDERED, chat_id);
        await saveChatConditional();
    }
}

/**
 * Gets the maximum usable context size for the current API.
 * @param {number|null} overrideResponseLength Optional override for the response length.
 * @returns {number} Maximum usable context size.
 */
export function getMaxContextSize(overrideResponseLength = null) {
    if (typeof overrideResponseLength !== 'number' || overrideResponseLength <= 0 || isNaN(overrideResponseLength)) {
        overrideResponseLength = null;
    }

    let this_max_context = 1487;
    if (main_api == 'kobold' || main_api == 'koboldhorde' || main_api == 'textgenerationwebui') {
        this_max_context = (max_context - (overrideResponseLength || amount_gen));
    }
    if (main_api == 'novel') {
        this_max_context = Number(max_context);
        if (nai_settings.model_novel.includes('clio')) {
            this_max_context = Math.min(max_context, 8192);
        }
        if (nai_settings.model_novel.includes('kayra')) {
            this_max_context = Math.min(max_context, 8192);

            const subscriptionLimit = getKayraMaxContextTokens();
            if (typeof subscriptionLimit === 'number' && this_max_context > subscriptionLimit) {
                this_max_context = subscriptionLimit;
                console.log(`NovelAI subscription limit reached. Max context size is now ${this_max_context}`);
            }
        }
        if (nai_settings.model_novel.includes('erato')) {
            // subscriber limits coming soon
            this_max_context = Math.min(max_context, 8192);

            // Added special tokens and whatnot
            this_max_context -= 10;
        }

        this_max_context = this_max_context - (overrideResponseLength || amount_gen);
    }
    if (main_api == 'openai') {
        this_max_context = oai_settings.openai_max_context - (overrideResponseLength || oai_settings.openai_max_tokens);
    }
    return this_max_context;
}

function parseTokenCounts(counts, thisPromptBits) {
    /**
     * @param {any[]} numbers
     */
    function getSum(...numbers) {
        return numbers.map(x => Number(x)).filter(x => !Number.isNaN(x)).reduce((acc, val) => acc + val, 0);
    }
    const total = getSum(Object.values(counts));

    thisPromptBits.push({
        oaiStartTokens: (counts?.start + counts?.controlPrompts) || 0,
        oaiPromptTokens: getSum(counts?.prompt, counts?.charDescription, counts?.charPersonality, counts?.scenario) || 0,
        oaiBiasTokens: counts?.bias || 0,
        oaiNudgeTokens: counts?.nudge || 0,
        oaiJailbreakTokens: counts?.jailbreak || 0,
        oaiImpersonateTokens: counts?.impersonate || 0,
        oaiExamplesTokens: (counts?.dialogueExamples + counts?.examples) || 0,
        oaiConversationTokens: (counts?.conversation + counts?.chatHistory) || 0,
        oaiNsfwTokens: counts?.nsfw || 0,
        oaiMainTokens: counts?.main || 0,
        oaiTotalTokens: total,
    });
}

function addChatsPreamble(mesSendString) {
    return main_api === 'novel'
        ? substituteParams(nai_settings.preamble) + '\n' + mesSendString
        : mesSendString;
}

function addChatsSeparator(mesSendString) {
    if (power_user.context.chat_start) {
        return substituteParams(power_user.context.chat_start + '\n') + mesSendString;
    }

    else {
        return mesSendString;
    }
}

async function duplicateCharacter() {
    if (!this_chid) {
        toastr.warning('You must first select a character to duplicate!');
        return '';
    }

    const confirmMessage = $(await renderTemplateAsync('duplicateConfirm'));
    const confirm = await callGenericPopup(confirmMessage, POPUP_TYPE.CONFIRM);

    if (!confirm) {
        console.log('User cancelled duplication');
        return '';
    }

    const body = { avatar_url: characters[this_chid].avatar };
    const response = await fetch('/api/characters/duplicate', {
        method: 'POST',
        headers: getRequestHeaders(),
        body: JSON.stringify(body),
    });
    if (response.ok) {
        toastr.success('Character Duplicated');
        const data = await response.json();
        await eventSource.emit(event_types.CHARACTER_DUPLICATED, { oldAvatar: body.avatar_url, newAvatar: data.path });
        await getCharacters();
    }

    return '';
}

export async function itemizedParams(itemizedPrompts, thisPromptSet, incomingMesId) {
    const params = {
        charDescriptionTokens: await getTokenCountAsync(itemizedPrompts[thisPromptSet].charDescription),
        charPersonalityTokens: await getTokenCountAsync(itemizedPrompts[thisPromptSet].charPersonality),
        scenarioTextTokens: await getTokenCountAsync(itemizedPrompts[thisPromptSet].scenarioText),
        userPersonaStringTokens: await getTokenCountAsync(itemizedPrompts[thisPromptSet].userPersona),
        worldInfoStringTokens: await getTokenCountAsync(itemizedPrompts[thisPromptSet].worldInfoString),
        allAnchorsTokens: await getTokenCountAsync(itemizedPrompts[thisPromptSet].allAnchors),
        summarizeStringTokens: await getTokenCountAsync(itemizedPrompts[thisPromptSet].summarizeString),
        authorsNoteStringTokens: await getTokenCountAsync(itemizedPrompts[thisPromptSet].authorsNoteString),
        smartContextStringTokens: await getTokenCountAsync(itemizedPrompts[thisPromptSet].smartContextString),
        beforeScenarioAnchorTokens: await getTokenCountAsync(itemizedPrompts[thisPromptSet].beforeScenarioAnchor),
        afterScenarioAnchorTokens: await getTokenCountAsync(itemizedPrompts[thisPromptSet].afterScenarioAnchor),
        zeroDepthAnchorTokens: await getTokenCountAsync(itemizedPrompts[thisPromptSet].zeroDepthAnchor), // TODO: unused
        thisPrompt_padding: itemizedPrompts[thisPromptSet].padding,
        this_main_api: itemizedPrompts[thisPromptSet].main_api,
        chatInjects: await getTokenCountAsync(itemizedPrompts[thisPromptSet].chatInjects),
        chatVectorsStringTokens: await getTokenCountAsync(itemizedPrompts[thisPromptSet].chatVectorsString),
        dataBankVectorsStringTokens: await getTokenCountAsync(itemizedPrompts[thisPromptSet].dataBankVectorsString),
        modelUsed: chat[incomingMesId]?.extra?.model,
        apiUsed: chat[incomingMesId]?.extra?.api,
    };

    const getFriendlyName = (value) => $(`#rm_api_block select option[value="${value}"]`).first().text() || value;

    if (params.apiUsed) {
        params.apiUsed = getFriendlyName(params.apiUsed);
    }

    if (params.this_main_api) {
        params.mainApiFriendlyName = getFriendlyName(params.this_main_api);
    }

    if (params.chatInjects) {
        params.ActualChatHistoryTokens = params.ActualChatHistoryTokens - params.chatInjects;
    }

    if (params.this_main_api == 'openai') {
        //for OAI API
        //console.log('-- Counting OAI Tokens');

        //params.finalPromptTokens = itemizedPrompts[thisPromptSet].oaiTotalTokens;
        params.oaiMainTokens = itemizedPrompts[thisPromptSet].oaiMainTokens;
        params.oaiStartTokens = itemizedPrompts[thisPromptSet].oaiStartTokens;
        params.ActualChatHistoryTokens = itemizedPrompts[thisPromptSet].oaiConversationTokens;
        params.examplesStringTokens = itemizedPrompts[thisPromptSet].oaiExamplesTokens;
        params.oaiPromptTokens = itemizedPrompts[thisPromptSet].oaiPromptTokens - (params.afterScenarioAnchorTokens + params.beforeScenarioAnchorTokens) + params.examplesStringTokens;
        params.oaiBiasTokens = itemizedPrompts[thisPromptSet].oaiBiasTokens;
        params.oaiJailbreakTokens = itemizedPrompts[thisPromptSet].oaiJailbreakTokens;
        params.oaiNudgeTokens = itemizedPrompts[thisPromptSet].oaiNudgeTokens;
        params.oaiImpersonateTokens = itemizedPrompts[thisPromptSet].oaiImpersonateTokens;
        params.oaiNsfwTokens = itemizedPrompts[thisPromptSet].oaiNsfwTokens;
        params.finalPromptTokens =
            params.oaiStartTokens +
            params.oaiPromptTokens +
            params.oaiMainTokens +
            params.oaiNsfwTokens +
            params.oaiBiasTokens +
            params.oaiImpersonateTokens +
            params.oaiJailbreakTokens +
            params.oaiNudgeTokens +
            params.ActualChatHistoryTokens +
            //charDescriptionTokens +
            //charPersonalityTokens +
            //allAnchorsTokens +
            params.worldInfoStringTokens +
            params.beforeScenarioAnchorTokens +
            params.afterScenarioAnchorTokens;
        // Max context size - max completion tokens
        params.thisPrompt_max_context = (oai_settings.openai_max_context - oai_settings.openai_max_tokens);

        //console.log('-- applying % on OAI tokens');
        params.oaiStartTokensPercentage = ((params.oaiStartTokens / (params.finalPromptTokens)) * 100).toFixed(2);
        params.storyStringTokensPercentage = (((params.afterScenarioAnchorTokens + params.beforeScenarioAnchorTokens + params.oaiPromptTokens) / (params.finalPromptTokens)) * 100).toFixed(2);
        params.ActualChatHistoryTokensPercentage = ((params.ActualChatHistoryTokens / (params.finalPromptTokens)) * 100).toFixed(2);
        params.promptBiasTokensPercentage = ((params.oaiBiasTokens / (params.finalPromptTokens)) * 100).toFixed(2);
        params.worldInfoStringTokensPercentage = ((params.worldInfoStringTokens / (params.finalPromptTokens)) * 100).toFixed(2);
        params.allAnchorsTokensPercentage = ((params.allAnchorsTokens / (params.finalPromptTokens)) * 100).toFixed(2);
        params.selectedTokenizer = getFriendlyTokenizerName(params.this_main_api).tokenizerName;
        params.oaiSystemTokens = params.oaiImpersonateTokens + params.oaiJailbreakTokens + params.oaiNudgeTokens + params.oaiStartTokens + params.oaiNsfwTokens + params.oaiMainTokens;
        params.oaiSystemTokensPercentage = ((params.oaiSystemTokens / (params.finalPromptTokens)) * 100).toFixed(2);
    } else {
        //for non-OAI APIs
        //console.log('-- Counting non-OAI Tokens');
        params.finalPromptTokens = await getTokenCountAsync(itemizedPrompts[thisPromptSet].finalPrompt);
        params.storyStringTokens = await getTokenCountAsync(itemizedPrompts[thisPromptSet].storyString) - params.worldInfoStringTokens;
        params.examplesStringTokens = await getTokenCountAsync(itemizedPrompts[thisPromptSet].examplesString);
        params.mesSendStringTokens = await getTokenCountAsync(itemizedPrompts[thisPromptSet].mesSendString);
        params.ActualChatHistoryTokens = params.mesSendStringTokens - (params.allAnchorsTokens - (params.beforeScenarioAnchorTokens + params.afterScenarioAnchorTokens)) + power_user.token_padding;
        params.instructionTokens = await getTokenCountAsync(itemizedPrompts[thisPromptSet].instruction);
        params.promptBiasTokens = await getTokenCountAsync(itemizedPrompts[thisPromptSet].promptBias);

        params.totalTokensInPrompt =
            params.storyStringTokens +     //chardefs total
            params.worldInfoStringTokens +
            params.examplesStringTokens + // example messages
            params.ActualChatHistoryTokens +  //chat history
            params.allAnchorsTokens +      // AN and/or legacy anchors
            //afterScenarioAnchorTokens +       //only counts if AN is set to 'after scenario'
            //zeroDepthAnchorTokens +           //same as above, even if AN not on 0 depth
            params.promptBiasTokens;       //{{}}
        //- thisPrompt_padding;  //not sure this way of calculating is correct, but the math results in same value as 'finalPrompt'
        params.thisPrompt_max_context = itemizedPrompts[thisPromptSet].this_max_context;
        params.thisPrompt_actual = params.thisPrompt_max_context - params.thisPrompt_padding;

        //console.log('-- applying % on non-OAI tokens');
        params.storyStringTokensPercentage = ((params.storyStringTokens / (params.totalTokensInPrompt)) * 100).toFixed(2);
        params.ActualChatHistoryTokensPercentage = ((params.ActualChatHistoryTokens / (params.totalTokensInPrompt)) * 100).toFixed(2);
        params.promptBiasTokensPercentage = ((params.promptBiasTokens / (params.totalTokensInPrompt)) * 100).toFixed(2);
        params.worldInfoStringTokensPercentage = ((params.worldInfoStringTokens / (params.totalTokensInPrompt)) * 100).toFixed(2);
        params.allAnchorsTokensPercentage = ((params.allAnchorsTokens / (params.totalTokensInPrompt)) * 100).toFixed(2);
        params.selectedTokenizer = itemizedPrompts[thisPromptSet]?.tokenizer || getFriendlyTokenizerName(params.this_main_api).tokenizerName;
    }
    return params;
}

export function findItemizedPromptSet(itemizedPrompts, incomingMesId) {
    var thisPromptSet = undefined;

    for (var i = 0; i < itemizedPrompts.length; i++) {
        console.log(`looking for ${incomingMesId} vs ${itemizedPrompts[i].mesId}`);
        if (itemizedPrompts[i].mesId === incomingMesId) {
            console.log(`found matching mesID ${i}`);
            thisPromptSet = i;
            PromptArrayItemForRawPromptDisplay = i;
            console.log(`wanting to raw display of ArrayItem: ${PromptArrayItemForRawPromptDisplay} which is mesID ${incomingMesId}`);
            console.log(itemizedPrompts[thisPromptSet]);
            break;
        } else if (itemizedPrompts[i].rawPrompt) {
            priorPromptArrayItemForRawPromptDisplay = i;
        }
    }
    return thisPromptSet;
}

async function promptItemize(itemizedPrompts, requestedMesId) {
    console.log('PROMPT ITEMIZE ENTERED');
    var incomingMesId = Number(requestedMesId);
    console.debug(`looking for MesId ${incomingMesId}`);
    var thisPromptSet = findItemizedPromptSet(itemizedPrompts, incomingMesId);

    if (thisPromptSet === undefined) {
        console.log(`couldnt find the right mesId. looked for ${incomingMesId}`);
        console.log(itemizedPrompts);
        return null;
    }

    const params = await itemizedParams(itemizedPrompts, thisPromptSet, incomingMesId);
    const flatten = (rawPrompt) => Array.isArray(rawPrompt) ? rawPrompt.map(x => x.content).join('\n') : rawPrompt;

    const template = params.this_main_api == 'openai'
        ? await renderTemplateAsync('itemizationChat', params)
        : await renderTemplateAsync('itemizationText', params);

    const popup = new Popup(template, POPUP_TYPE.TEXT);

    /** @type {HTMLElement} */
    const diffPrevPrompt = popup.dlg.querySelector('#diffPrevPrompt');
    if (priorPromptArrayItemForRawPromptDisplay) {
        diffPrevPrompt.style.display = '';
        diffPrevPrompt.addEventListener('click', function () {
            const dmp = new diff_match_patch();
            const text1 = flatten(itemizedPrompts[priorPromptArrayItemForRawPromptDisplay].rawPrompt);
            const text2 = flatten(itemizedPrompts[PromptArrayItemForRawPromptDisplay].rawPrompt);

            dmp.Diff_Timeout = 2.0;

            const d = dmp.diff_main(text1, text2);
            let ds = dmp.diff_prettyHtml(d);
            // make it readable
            ds = ds.replaceAll('background:#e6ffe6;', 'background:#b9f3b9; color:black;');
            ds = ds.replaceAll('background:#ffe6e6;', 'background:#f5b4b4; color:black;');
            ds = ds.replaceAll('&para;', '');
            const container = document.createElement('div');
            container.innerHTML = DOMPurify.sanitize(ds);
            const rawPromptWrapper = document.getElementById('rawPromptWrapper');
            rawPromptWrapper.replaceChildren(container);
            $('#rawPromptPopup').slideToggle();
        });
    } else {
        diffPrevPrompt.style.display = 'none';
    }
    popup.dlg.querySelector('#copyPromptToClipboard').addEventListener('click', function () {
        let rawPrompt = itemizedPrompts[PromptArrayItemForRawPromptDisplay].rawPrompt;
        let rawPromptValues = rawPrompt;

        if (Array.isArray(rawPrompt)) {
            rawPromptValues = rawPrompt.map(x => x.content).join('\n');
        }

        navigator.clipboard.writeText(rawPromptValues);
        toastr.info(t`Copied!`);
    });

    popup.dlg.querySelector('#showRawPrompt').addEventListener('click', function () {
        //console.log(itemizedPrompts[PromptArrayItemForRawPromptDisplay].rawPrompt);
        console.log(PromptArrayItemForRawPromptDisplay);
        console.log(itemizedPrompts);
        console.log(itemizedPrompts[PromptArrayItemForRawPromptDisplay].rawPrompt);

        const rawPrompt = flatten(itemizedPrompts[PromptArrayItemForRawPromptDisplay].rawPrompt);

        //let DisplayStringifiedPrompt = JSON.stringify(itemizedPrompts[PromptArrayItemForRawPromptDisplay].rawPrompt).replace(/\n+/g, '<br>');
        const rawPromptWrapper = document.getElementById('rawPromptWrapper');
        rawPromptWrapper.innerText = rawPrompt;
        $('#rawPromptPopup').slideToggle();
    });

    await popup.show();
}

function setInContextMessages(lastmsg, type) {
    $('#chat .mes').removeClass('lastInContext');

    if (type === 'swipe' || type === 'regenerate' || type === 'continue') {
        lastmsg++;
    }

    const lastMessageBlock = $('#chat .mes:not([is_system="true"])').eq(-lastmsg);
    lastMessageBlock.addClass('lastInContext');

    if (lastMessageBlock.length === 0) {
        const firstMessageId = getFirstDisplayedMessageId();
        $(`#chat .mes[mesid="${firstMessageId}"`).addClass('lastInContext');
    }
}

/**
 * Sends a non-streaming request to the API.
 * @param {string} type Generation type
 * @param {object} data Generation data
 * @returns {Promise<object>} Response data from the API
 */
export async function sendGenerationRequest(type, data) {
    if (main_api === 'openai') {
        return await sendOpenAIRequest(type, data.prompt, abortController.signal);
    }

    if (main_api === 'koboldhorde') {
        return await generateHorde(data.prompt, data, abortController.signal, true);
    }

    const response = await fetch(getGenerateUrl(main_api), {
        method: 'POST',
        headers: getRequestHeaders(),
        cache: 'no-cache',
        body: JSON.stringify(data),
        signal: abortController.signal,
    });

    if (!response.ok) {
        const error = await response.json();
        throw error;
    }

    const responseData = await response.json();
    return responseData;
}

/**
 * Sends a streaming request to the API.
 * @param {string} type Generation type
 * @param {object} data Generation data
 * @returns {Promise<any>} Streaming generator
 */
export async function sendStreamingRequest(type, data) {
    if (abortController?.signal?.aborted) {
        throw new Error('Generation was aborted.');
    }

    switch (main_api) {
        case 'openai':
            return await sendOpenAIRequest(type, data.prompt, streamingProcessor.abortController.signal);
        case 'textgenerationwebui':
            return await generateTextGenWithStreaming(data, streamingProcessor.abortController.signal);
        case 'novel':
            return await generateNovelWithStreaming(data, streamingProcessor.abortController.signal);
        case 'kobold':
            return await generateKoboldWithStreaming(data, streamingProcessor.abortController.signal);
        default:
            throw new Error('Streaming is enabled, but the current API does not support streaming.');
    }
}

/**
 * Gets the generation endpoint URL for the specified API.
 * @param {string} api API name
 * @returns {string} Generation URL
 */
function getGenerateUrl(api) {
    switch (api) {
        case 'kobold':
            return '/api/backends/kobold/generate';
        case 'koboldhorde':
            return '/api/backends/koboldhorde/generate';
        case 'textgenerationwebui':
            return '/api/backends/text-completions/generate';
        case 'novel':
            return '/api/novelai/generate';
        default:
            throw new Error(`Unknown API: ${api}`);
    }
}

function extractTitleFromData(data) {
    if (main_api == 'koboldhorde') {
        return data.workerName;
    }

    return undefined;
}

/**
 * parseAndSaveLogprobs receives the full data response for a non-streaming
 * generation, parses logprobs for all tokens in the message, and saves them
 * to the currently active message.
 * @param {object} data - response data containing all tokens/logprobs
 * @param {string} continueFrom - for 'continue' generations, the prompt
 *  */
function parseAndSaveLogprobs(data, continueFrom) {
    /** @type {import('./scripts/logprobs.js').TokenLogprobs[] | null} */
    let logprobs = null;

    switch (main_api) {
        case 'novel':
            // parser only handles one token/logprob pair at a time
            logprobs = data.logprobs?.map(parseNovelAILogprobs) || null;
            break;
        case 'openai':
            // OAI and other chat completion APIs must handle this earlier in
            // `sendOpenAIRequest`. `data` for these APIs is just a string with
            // the text of the generated message, logprobs are not included.
            return;
        case 'textgenerationwebui':
            switch (textgen_settings.type) {
                case textgen_types.LLAMACPP: {
                    logprobs = data?.completion_probabilities?.map(x => parseTextgenLogprobs(x.content, [x])) || null;
                } break;
                case textgen_types.VLLM:
                case textgen_types.INFERMATICAI:
                case textgen_types.APHRODITE:
                case textgen_types.MANCER:
                case textgen_types.TABBY: {
                    logprobs = parseTabbyLogprobs(data) || null;
                } break;
            } break;
        default:
            return;
    }

    saveLogprobsForActiveMessage(logprobs, continueFrom);
}

/**
 * Extracts the message from the response data.
 * @param {object} data Response data
 * @returns {string} Extracted message
 */
function extractMessageFromData(data) {
    if (typeof data === 'string') {
        return data;
    }

    switch (main_api) {
        case 'kobold':
            return data.results[0].text;
        case 'koboldhorde':
            return data.text;
        case 'textgenerationwebui':
            return data.choices?.[0]?.text ?? data.content ?? data.response ?? '';
        case 'novel':
            return data.output;
        case 'openai':
            return data?.choices?.[0]?.message?.content ?? data?.choices?.[0]?.text ?? data?.text ?? '';
        default:
            return '';
    }
}

/**
 * Extracts multiswipe swipes from the response data.
 * @param {Object} data Response data
 * @param {string} type Type of generation
 * @returns {string[]} Array of extra swipes
 */
function extractMultiSwipes(data, type) {
    const swipes = [];

    if (!data) {
        return swipes;
    }

    if (type === 'continue' || type === 'impersonate' || type === 'quiet') {
        return swipes;
    }

    if (main_api === 'openai' || (main_api === 'textgenerationwebui' && [MANCER, VLLM, APHRODITE, TABBY, INFERMATICAI].includes(textgen_settings.type))) {
        if (!Array.isArray(data.choices)) {
            return swipes;
        }

        const multiSwipeCount = data.choices.length - 1;

        if (multiSwipeCount <= 0) {
            return swipes;
        }

        for (let i = 1; i < data.choices.length; i++) {
            const text = data?.choices[i]?.message?.content ?? data?.choices[i]?.text ?? '';
            const cleanedText = cleanUpMessage(text, false, false, false);
            swipes.push(cleanedText);
        }
    }

    return swipes;
}

export function cleanUpMessage(getMessage, isImpersonate, isContinue, displayIncompleteSentences = false, stoppingStrings = null) {
    if (!getMessage) {
        return '';
    }

    // Add the prompt bias before anything else
    if (
        power_user.user_prompt_bias &&
        !isImpersonate &&
        !isContinue &&
        power_user.user_prompt_bias.length !== 0
    ) {
        getMessage = substituteParams(power_user.user_prompt_bias) + getMessage;
    }

    // Allow for caching of stopping strings. getStoppingStrings is an expensive function, especially with macros
    // enabled, so for streaming, we call it once and then pass it into each cleanUpMessage call.
    if (!stoppingStrings) {
        stoppingStrings = getStoppingStrings(isImpersonate, isContinue);
    }

    for (const stoppingString of stoppingStrings) {
        if (stoppingString.length) {
            for (let j = stoppingString.length; j > 0; j--) {
                if (getMessage.slice(-j) === stoppingString.slice(0, j)) {
                    getMessage = getMessage.slice(0, -j);
                    break;
                }
            }
        }
    }

    // Regex uses vars, so add before formatting
    getMessage = getRegexedString(getMessage, isImpersonate ? regex_placement.USER_INPUT : regex_placement.AI_OUTPUT);

    if (power_user.collapse_newlines) {
        getMessage = collapseNewlines(getMessage);
    }

    // trailing invisible whitespace before every newlines, on a multiline string
    // "trailing whitespace on newlines       \nevery line of the string    \n?sample text" ->
    // "trailing whitespace on newlines\nevery line of the string\nsample text"
    getMessage = getMessage.replace(/[^\S\r\n]+$/gm, '');

    let nameToTrim = isImpersonate ? name2 : name1;

    if (isImpersonate) {
        nameToTrim = power_user.allow_name2_display ? '' : name2;
    }
    else {
        nameToTrim = power_user.allow_name1_display ? '' : name1;
    }

    if (nameToTrim && getMessage.indexOf(`${nameToTrim}:`) == 0) {
        getMessage = getMessage.substring(0, getMessage.indexOf(`${nameToTrim}:`));
    }
    if (nameToTrim && getMessage.indexOf(`\n${nameToTrim}:`) >= 0) {
        getMessage = getMessage.substring(0, getMessage.indexOf(`\n${nameToTrim}:`));
    }
    if (getMessage.indexOf('<|endoftext|>') != -1) {
        getMessage = getMessage.substring(0, getMessage.indexOf('<|endoftext|>'));
    }
    const isInstruct = power_user.instruct.enabled && main_api !== 'openai';
    if (isInstruct && power_user.instruct.stop_sequence) {
        if (getMessage.indexOf(power_user.instruct.stop_sequence) != -1) {
            getMessage = getMessage.substring(0, getMessage.indexOf(power_user.instruct.stop_sequence));
        }
    }
    // Hana: Only use the first sequence (should be <|model|>)
    // of the prompt before <|user|> (as KoboldAI Lite does it).
    if (isInstruct && power_user.instruct.input_sequence) {
        if (getMessage.indexOf(power_user.instruct.input_sequence) != -1) {
            getMessage = getMessage.substring(0, getMessage.indexOf(power_user.instruct.input_sequence));
        }
    }
    if (isInstruct && power_user.instruct.input_sequence && isImpersonate) {
        //getMessage = getMessage.replaceAll(power_user.instruct.input_sequence, '');
        power_user.instruct.input_sequence.split('\n')
            .filter(line => line.trim() !== '')
            .forEach(line => {
                getMessage = getMessage.replaceAll(line, '');
            });
    }
    if (isInstruct && power_user.instruct.output_sequence && !isImpersonate) {
        //getMessage = getMessage.replaceAll(power_user.instruct.output_sequence, '');
        power_user.instruct.output_sequence.split('\n')
            .filter(line => line.trim() !== '')
            .forEach(line => {
                getMessage = getMessage.replaceAll(line, '');
            });
    }
    if (isInstruct && power_user.instruct.last_output_sequence && !isImpersonate) {
        //getMessage = getMessage.replaceAll(power_user.instruct.last_output_sequence, '');
        power_user.instruct.last_output_sequence.split('\n')
            .filter(line => line.trim() !== '')
            .forEach(line => {
                getMessage = getMessage.replaceAll(line, '');
            });
    }
    // clean-up group message from excessive generations
    if (selected_group) {
        getMessage = cleanGroupMessage(getMessage);
    }

    if (!power_user.allow_name2_display) {
        const name2Escaped = escapeRegex(name2);
        getMessage = getMessage.replace(new RegExp(`(^|\n)${name2Escaped}:\\s*`, 'g'), '$1');
    }

    if (isImpersonate) {
        getMessage = getMessage.trim();
    }

    if (power_user.auto_fix_generated_markdown) {
        getMessage = fixMarkdown(getMessage, false);
    }

    const nameToTrim2 = isImpersonate
        ? (!power_user.allow_name1_display ? name1 : '')
        : (!power_user.allow_name2_display ? name2 : '');

    if (nameToTrim2 && getMessage.startsWith(nameToTrim2 + ':')) {
        getMessage = getMessage.replace(nameToTrim2 + ':', '');
        getMessage = getMessage.trimStart();
    }

    if (isImpersonate) {
        getMessage = getMessage.trim();
    }

    if (!displayIncompleteSentences && power_user.trim_sentences) {
        getMessage = trimToEndSentence(getMessage);
    }

    if (power_user.trim_spaces) {
        getMessage = getMessage.trim();
    }

    return getMessage;
}

async function saveReply(type, getMessage, fromStreaming, title, swipes) {
    if (type != 'append' && type != 'continue' && type != 'appendFinal' && chat.length && (chat[chat.length - 1]['swipe_id'] === undefined ||
        chat[chat.length - 1]['is_user'])) {
        type = 'normal';
    }

    if (chat.length && (!chat[chat.length - 1]['extra'] || typeof chat[chat.length - 1]['extra'] !== 'object')) {
        chat[chat.length - 1]['extra'] = {};
    }

    let oldMessage = '';
    const generationFinished = new Date();
    const img = extractImageFromMessage(getMessage);
    getMessage = img.getMessage;
    if (type === 'swipe') {
        oldMessage = chat[chat.length - 1]['mes'];
        chat[chat.length - 1]['swipes'].length++;
        if (chat[chat.length - 1]['swipe_id'] === chat[chat.length - 1]['swipes'].length - 1) {
            chat[chat.length - 1]['title'] = title;
            chat[chat.length - 1]['mes'] = getMessage;
            chat[chat.length - 1]['gen_started'] = generation_started;
            chat[chat.length - 1]['gen_finished'] = generationFinished;
            chat[chat.length - 1]['send_date'] = getMessageTimeStamp();
            chat[chat.length - 1]['extra']['api'] = getGeneratingApi();
            chat[chat.length - 1]['extra']['model'] = getGeneratingModel();
            if (power_user.message_token_count_enabled) {
                chat[chat.length - 1]['extra']['token_count'] = await getTokenCountAsync(chat[chat.length - 1]['mes'], 0);
            }
            const chat_id = (chat.length - 1);
            await eventSource.emit(event_types.MESSAGE_RECEIVED, chat_id);
            addOneMessage(chat[chat_id], { type: 'swipe' });
            await eventSource.emit(event_types.CHARACTER_MESSAGE_RENDERED, chat_id);
        } else {
            chat[chat.length - 1]['mes'] = getMessage;
        }
    } else if (type === 'append' || type === 'continue') {
        console.debug('Trying to append.');
        oldMessage = chat[chat.length - 1]['mes'];
        chat[chat.length - 1]['title'] = title;
        chat[chat.length - 1]['mes'] += getMessage;
        chat[chat.length - 1]['gen_started'] = generation_started;
        chat[chat.length - 1]['gen_finished'] = generationFinished;
        chat[chat.length - 1]['send_date'] = getMessageTimeStamp();
        chat[chat.length - 1]['extra']['api'] = getGeneratingApi();
        chat[chat.length - 1]['extra']['model'] = getGeneratingModel();
        if (power_user.message_token_count_enabled) {
            chat[chat.length - 1]['extra']['token_count'] = await getTokenCountAsync(chat[chat.length - 1]['mes'], 0);
        }
        const chat_id = (chat.length - 1);
        await eventSource.emit(event_types.MESSAGE_RECEIVED, chat_id);
        addOneMessage(chat[chat_id], { type: 'swipe' });
        await eventSource.emit(event_types.CHARACTER_MESSAGE_RENDERED, chat_id);
    } else if (type === 'appendFinal') {
        oldMessage = chat[chat.length - 1]['mes'];
        console.debug('Trying to appendFinal.');
        chat[chat.length - 1]['title'] = title;
        chat[chat.length - 1]['mes'] = getMessage;
        chat[chat.length - 1]['gen_started'] = generation_started;
        chat[chat.length - 1]['gen_finished'] = generationFinished;
        chat[chat.length - 1]['send_date'] = getMessageTimeStamp();
        chat[chat.length - 1]['extra']['api'] = getGeneratingApi();
        chat[chat.length - 1]['extra']['model'] = getGeneratingModel();
        if (power_user.message_token_count_enabled) {
            chat[chat.length - 1]['extra']['token_count'] = await getTokenCountAsync(chat[chat.length - 1]['mes'], 0);
        }
        const chat_id = (chat.length - 1);
        await eventSource.emit(event_types.MESSAGE_RECEIVED, chat_id);
        addOneMessage(chat[chat_id], { type: 'swipe' });
        await eventSource.emit(event_types.CHARACTER_MESSAGE_RENDERED, chat_id);

    } else {
        console.debug('entering chat update routine for non-swipe post');
        chat[chat.length] = {};
        chat[chat.length - 1]['extra'] = {};
        chat[chat.length - 1]['name'] = name2;
        chat[chat.length - 1]['is_user'] = false;
        chat[chat.length - 1]['send_date'] = getMessageTimeStamp();
        chat[chat.length - 1]['extra']['api'] = getGeneratingApi();
        chat[chat.length - 1]['extra']['model'] = getGeneratingModel();
        if (power_user.trim_spaces) {
            getMessage = getMessage.trim();
        }
        chat[chat.length - 1]['mes'] = getMessage;
        chat[chat.length - 1]['title'] = title;
        chat[chat.length - 1]['gen_started'] = generation_started;
        chat[chat.length - 1]['gen_finished'] = generationFinished;

        if (power_user.message_token_count_enabled) {
            chat[chat.length - 1]['extra']['token_count'] = await getTokenCountAsync(chat[chat.length - 1]['mes'], 0);
        }

        if (selected_group) {
            console.debug('entering chat update for groups');
            let avatarImg = 'img/ai4.png';
            if (characters[this_chid].avatar != 'none') {
                avatarImg = getThumbnailUrl('avatar', characters[this_chid].avatar);
            }
            chat[chat.length - 1]['force_avatar'] = avatarImg;
            chat[chat.length - 1]['original_avatar'] = characters[this_chid].avatar;
            chat[chat.length - 1]['extra']['gen_id'] = group_generation_id;
        }

        saveImageToMessage(img, chat[chat.length - 1]);
        const chat_id = (chat.length - 1);

        !fromStreaming && await eventSource.emit(event_types.MESSAGE_RECEIVED, chat_id);
        addOneMessage(chat[chat_id]);
        !fromStreaming && await eventSource.emit(event_types.CHARACTER_MESSAGE_RENDERED, chat_id);
    }

    const item = chat[chat.length - 1];
    if (item['swipe_info'] === undefined) {
        item['swipe_info'] = [];
    }
    if (item['swipe_id'] !== undefined) {
        const swipeId = item['swipe_id'];
        item['swipes'][swipeId] = item['mes'];
        item['swipe_info'][swipeId] = {
            send_date: item['send_date'],
            gen_started: item['gen_started'],
            gen_finished: item['gen_finished'],
            extra: JSON.parse(JSON.stringify(item['extra'])),
        };
    } else {
        item['swipe_id'] = 0;
        item['swipes'] = [];
        item['swipes'][0] = chat[chat.length - 1]['mes'];
        item['swipe_info'][0] = {
            send_date: chat[chat.length - 1]['send_date'],
            gen_started: chat[chat.length - 1]['gen_started'],
            gen_finished: chat[chat.length - 1]['gen_finished'],
            extra: JSON.parse(JSON.stringify(chat[chat.length - 1]['extra'])),
        };
    }

    if (Array.isArray(swipes) && swipes.length > 0) {
        const swipeInfo = {
            send_date: item.send_date,
            gen_started: item.gen_started,
            gen_finished: item.gen_finished,
            extra: structuredClone(item.extra),
        };
        const swipeInfoArray = [];
        swipeInfoArray.length = swipes.length;
        swipeInfoArray.fill(swipeInfo, 0, swipes.length);
        item.swipes.push(...swipes);
        item.swipe_info.push(...swipeInfoArray);
    }

    statMesProcess(chat[chat.length - 1], type, characters, this_chid, oldMessage);
    return { type, getMessage };
}

function saveImageToMessage(img, mes) {
    if (mes && img.image) {
        if (!mes.extra || typeof mes.extra !== 'object') {
            mes.extra = {};
        }
        mes.extra.image = img.image;
        mes.extra.title = img.title;
    }
}

export function getGeneratingApi() {
    switch (main_api) {
        case 'openai':
            return oai_settings.chat_completion_source || 'openai';
        case 'textgenerationwebui':
            return textgen_settings.type === textgen_types.OOBA ? 'textgenerationwebui' : textgen_settings.type;
        default:
            return main_api;
    }
}

function getGeneratingModel(mes) {
    let model = '';
    switch (main_api) {
        case 'kobold':
            model = online_status;
            break;
        case 'novel':
            model = nai_settings.model_novel;
            break;
        case 'openai':
            model = getChatCompletionModel();
            break;
        case 'textgenerationwebui':
            model = online_status;
            break;
        case 'koboldhorde':
            model = kobold_horde_model;
            break;
    }
    return model;
}

function extractImageFromMessage(getMessage) {
    const regex = /<img src="(.*?)".*?alt="(.*?)".*?>/g;
    const results = regex.exec(getMessage);
    const image = results ? results[1] : '';
    const title = results ? results[2] : '';
    getMessage = getMessage.replace(regex, '');
    return { getMessage, image, title };
}

export function activateSendButtons() {
    is_send_press = false;
    $('#send_but').removeClass('displayNone');
    $('#mes_continue').removeClass('displayNone');
    $('#mes_impersonate').removeClass('displayNone');
    $('.mes_buttons:last').show();
    hideStopButton();
}

export function deactivateSendButtons() {
    $('#send_but').addClass('displayNone');
    $('#mes_continue').addClass('displayNone');
    $('#mes_impersonate').addClass('displayNone');
    showStopButton();
}

export function resetChatState() {
    // replaces deleted charcter name with system user since it will be displayed next.
    name2 = (this_chid === undefined && neutralCharacterName) ? neutralCharacterName : systemUserName;
    //unsets expected chid before reloading (related to getCharacters/printCharacters from using old arrays)
    this_chid = undefined;
    // sets up system user to tell user about having deleted a character
    chat.splice(0, chat.length, ...SAFETY_CHAT);
    // resets chat metadata
    chat_metadata = {};
    // resets the characters array, forcing getcharacters to reset
    characters.length = 0;
}

/**
 *
 * @param {'characters' | 'character_edit' | 'create' | 'group_edit' | 'group_create'} value
 */
export function setMenuType(value) {
    menu_type = value;
    // Allow custom CSS to see which menu type is active
    document.getElementById('right-nav-panel').dataset.menuType = menu_type;
}

export function setExternalAbortController(controller) {
    abortController = controller;
}

export function setCharacterId(value) {
    this_chid = value;
}

export function setCharacterName(value) {
    name2 = value;
}

/**
 * Sets the API connection status of the application
 * @param {string|'no_connection'} value Connection status value
 */
export function setOnlineStatus(value) {
    const previousStatus = online_status;
    online_status = value;
    displayOnlineStatus();
    if (previousStatus !== online_status) {
        eventSource.emitAndWait(event_types.ONLINE_STATUS_CHANGED, online_status);
    }
}

export function setEditedMessageId(value) {
    this_edit_mes_id = value;
}

export function setSendButtonState(value) {
    is_send_press = value;
}

export async function renameCharacter(name = null, { silent = false, renameChats = null } = {}) {
    if (!name && silent) {
        toastr.warning('No character name provided.', 'Rename Character');
        return false;
    }
    if (this_chid === undefined) {
        toastr.warning('No character selected.', 'Rename Character');
        return false;
    }

    const oldAvatar = characters[this_chid].avatar;
    const newValue = name || await callGenericPopup('<h3>New name:</h3>', POPUP_TYPE.INPUT, characters[this_chid].name);

    if (!newValue) {
        toastr.warning('No character name provided.', 'Rename Character');
        return false;
    }
    if (newValue === characters[this_chid].name) {
        toastr.info('Same character name provided, so name did not change.', 'Rename Character');
        return false;
    }

    const body = JSON.stringify({ avatar_url: oldAvatar, new_name: newValue });
    const response = await fetch('/api/characters/rename', {
        method: 'POST',
        headers: getRequestHeaders(),
        body,
    });

    try {
        if (response.ok) {
            const data = await response.json();
            const newAvatar = data.avatar;

            // Replace tags list
            renameTagKey(oldAvatar, newAvatar);

            // Reload characters list
            await getCharacters();

            // Find newly renamed character
            const newChId = characters.findIndex(c => c.avatar == data.avatar);

            if (newChId !== -1) {
                // Select the character after the renaming
                this_chid = -1;
                await selectCharacterById(String(newChId));

                // Async delay to update UI
                await delay(1);

                if (this_chid === -1) {
                    throw new Error('New character not selected');
                }

                // Also rename as a group member
                await renameGroupMember(oldAvatar, newAvatar, newValue);
                const renamePastChatsConfirm = renameChats !== null ? renameChats
                    : silent ? false : await callPopup(`<h3>Character renamed!</h3>
                <p>Past chats will still contain the old character name. Would you like to update the character name in previous chats as well?</p>
                <i><b>Sprites folder (if any) should be renamed manually.</b></i>`, 'confirm');

                if (renamePastChatsConfirm) {
                    await renamePastChats(newAvatar, newValue);
                    await reloadCurrentChat();
                    toastr.success('Character renamed and past chats updated!', 'Rename Character');
                } else {
                    toastr.success('Character renamed!', 'Rename Character');
                }
            }
            else {
                throw new Error('Newly renamed character was lost?');
            }
        }
        else {
            throw new Error('Could not rename the character');
        }
    }
    catch (error) {
        // Reloading to prevent data corruption
        if (!silent) await callPopup('Something went wrong. The page will be reloaded.', 'text');
        else toastr.error('Something went wrong. The page will be reloaded.', 'Rename Character');

        console.log('Renaming character error:', error);
        location.reload();
        return false;
    }

    return true;
}

async function renamePastChats(newAvatar, newValue) {
    const pastChats = await getPastCharacterChats();

    for (const { file_name } of pastChats) {
        try {
            const fileNameWithoutExtension = file_name.replace('.jsonl', '');
            const getChatResponse = await fetch('/api/chats/get', {
                method: 'POST',
                headers: getRequestHeaders(),
                body: JSON.stringify({
                    ch_name: newValue,
                    file_name: fileNameWithoutExtension,
                    avatar_url: newAvatar,
                }),
                cache: 'no-cache',
            });

            if (getChatResponse.ok) {
                const currentChat = await getChatResponse.json();

                for (const message of currentChat) {
                    if (message.is_user || message.is_system || message.extra?.type == system_message_types.NARRATOR) {
                        continue;
                    }

                    if (message.name !== undefined) {
                        message.name = newValue;
                    }
                }

                const saveChatResponse = await fetch('/api/chats/save', {
                    method: 'POST',
                    headers: getRequestHeaders(),
                    body: JSON.stringify({
                        ch_name: newValue,
                        file_name: fileNameWithoutExtension,
                        chat: currentChat,
                        avatar_url: newAvatar,
                    }),
                    cache: 'no-cache',
                });

                if (!saveChatResponse.ok) {
                    throw new Error('Could not save chat');
                }
            }
        } catch (error) {
            toastr.error(`Past chat could not be updated: ${file_name}`);
            console.error(error);
        }
    }
}

export function saveChatDebounced() {
    const chid = this_chid;
    const selectedGroup = selected_group;

    if (chatSaveTimeout) {
        console.debug('Clearing chat save timeout');
        clearTimeout(chatSaveTimeout);
    }

    chatSaveTimeout = setTimeout(async () => {
        if (selectedGroup !== selected_group) {
            console.warn('Chat save timeout triggered, but group changed. Aborting.');
            return;
        }

        if (chid !== this_chid) {
            console.warn('Chat save timeout triggered, but chid changed. Aborting.');
            return;
        }

        console.debug('Chat save timeout triggered');
        await saveChatConditional();
        console.debug('Chat saved');
    }, 1000);
}

export async function saveChat(chatName, withMetadata, mesId) {
    const metadata = { ...chat_metadata, ...(withMetadata || {}) };
    const fileName = chatName ?? characters[this_chid]?.chat;

    if (!fileName && name2 === neutralCharacterName) {
        // TODO: Do something for a temporary chat with no character.
        return;
    }

    if (!fileName) {
        console.warn('saveChat called without chat_name and no chat file found');
        return;
    }

    characters[this_chid]['date_last_chat'] = Date.now();
    chat.forEach(function (item, i) {
        if (item['is_group']) {
            toastr.error('Trying to save group chat with regular saveChat function. Aborting to prevent corruption.');
            throw new Error('Group chat saved from saveChat');
        }
        /*
        if (item.is_user) {
            //var str = item.mes.replace(`${name1}:`, `${name1}:`);
            //chat[i].mes = str;
            //chat[i].name = name1;
        } else if (i !== chat.length - 1 && chat[i].swipe_id !== undefined) {
            //  delete chat[i].swipes;
            //  delete chat[i].swipe_id;
        }
        */
    });

    const trimmed_chat = (mesId !== undefined && mesId >= 0 && mesId < chat.length)
        ? chat.slice(0, parseInt(mesId) + 1)
        : chat;

    var save_chat = [
        {
            user_name: name1,
            character_name: name2,
            create_date: chat_create_date,
            chat_metadata: metadata,
        },
        ...trimmed_chat,
    ];
    return jQuery.ajax({
        type: 'POST',
        url: '/api/chats/save',
        data: JSON.stringify({
            ch_name: characters[this_chid].name,
            file_name: fileName,
            chat: save_chat,
            avatar_url: characters[this_chid].avatar,
        }),
        beforeSend: function () {

        },
        cache: false,
        dataType: 'json',
        contentType: 'application/json',
        success: function (data) { },
        error: function (jqXHR, exception) {
            toastr.error('Check the server connection and reload the page to prevent data loss.', 'Chat could not be saved');
            console.log(exception);
            console.log(jqXHR);
        },
    });
}

async function read_avatar_load(input) {
    if (input.files && input.files[0]) {
        if (selected_button == 'create') {
            create_save.avatar = input.files;
        }

        crop_data = undefined;
        const file = input.files[0];
        const fileData = await getBase64Async(file);

        if (!power_user.never_resize_avatars) {
            const dlg = new Popup('Set the crop position of the avatar image', POPUP_TYPE.CROP, '', { cropImage: fileData });
            const croppedImage = await dlg.show();

            if (!croppedImage) {
                return;
            }

            crop_data = dlg.cropData;
            $('#avatar_load_preview').attr('src', String(croppedImage));
        } else {
            $('#avatar_load_preview').attr('src', fileData);
        }

        if (menu_type == 'create') {
            return;
        }

        await createOrEditCharacter();
        await delay(DEFAULT_SAVE_EDIT_TIMEOUT);

        const formData = new FormData($('#form_create').get(0));
        await fetch(getThumbnailUrl('avatar', formData.get('avatar_url')), {
            method: 'GET',
            cache: 'no-cache',
            headers: {
                'pragma': 'no-cache',
                'cache-control': 'no-cache',
            },
        });

        $('.mes').each(async function () {
            const nameMatch = $(this).attr('ch_name') == formData.get('ch_name');
            if ($(this).attr('is_system') == 'true' && !nameMatch) {
                return;
            }
            if ($(this).attr('is_user') == 'true') {
                return;
            }
            if (nameMatch) {
                const previewSrc = $('#avatar_load_preview').attr('src');
                const avatar = $(this).find('.avatar img');
                avatar.attr('src', default_avatar);
                await delay(1);
                avatar.attr('src', previewSrc);
            }
        });

        console.log('Avatar refreshed');
    }
}

export function getThumbnailUrl(type, file) {
    return `/thumbnail?type=${type}&file=${encodeURIComponent(file)}`;
}

export function buildAvatarList(block, entities, { templateId = 'inline_avatar_template', empty = true, interactable = false, highlightFavs = true } = {}) {
    if (empty) {
        block.empty();
    }

    for (const entity of entities) {
        const id = entity.id;

        // Populate the template
        const avatarTemplate = $(`#${templateId} .avatar`).clone();

        let this_avatar = default_avatar;
        if (entity.item.avatar !== undefined && entity.item.avatar != 'none') {
            this_avatar = getThumbnailUrl('avatar', entity.item.avatar);
        }

        avatarTemplate.attr('data-type', entity.type);
        avatarTemplate.attr({ 'chid': id, 'id': `CharID${id}` });
        avatarTemplate.find('img').attr('src', this_avatar).attr('alt', entity.item.name);
        avatarTemplate.attr('title', `[Character] ${entity.item.name}\nFile: ${entity.item.avatar}`);
        if (highlightFavs) {
            avatarTemplate.toggleClass('is_fav', entity.item.fav || entity.item.fav == 'true');
            avatarTemplate.find('.ch_fav').val(entity.item.fav);
        }

        // If this is a group, we need to hack slightly. We still want to keep most of the css classes and layout, but use a group avatar instead.
        if (entity.type === 'group') {
            const grpTemplate = getGroupAvatar(entity.item);

            avatarTemplate.addClass(grpTemplate.attr('class'));
            avatarTemplate.empty();
            avatarTemplate.append(grpTemplate.children());
            avatarTemplate.attr('title', `[Group] ${entity.item.name}`);
        }

        if (interactable) {
            avatarTemplate.addClass(INTERACTABLE_CONTROL_CLASS);
            avatarTemplate.toggleClass('character_select', entity.type === 'character');
            avatarTemplate.toggleClass('group_select', entity.type === 'group');
        }

        block.append(avatarTemplate);
    }
}

export async function getChat() {
    //console.log('/api/chats/get -- entered for -- ' + characters[this_chid].name);
    try {
        const response = await $.ajax({
            type: 'POST',
            url: '/api/chats/get',
            data: JSON.stringify({
                ch_name: characters[this_chid].name,
                file_name: characters[this_chid].chat,
                avatar_url: characters[this_chid].avatar,
            }),
            dataType: 'json',
            contentType: 'application/json',
        });
        if (response[0] !== undefined) {
            chat.splice(0, chat.length, ...response);
            chat_create_date = chat[0]['create_date'];
            chat_metadata = chat[0]['chat_metadata'] ?? {};

            chat.shift();
        } else {
            chat_create_date = humanizedDateTime();
        }
        await getChatResult();
        eventSource.emit('chatLoaded', { detail: { id: this_chid, character: characters[this_chid] } });

        // Focus on the textarea if not already focused on a visible text input
        setTimeout(function () {
            if ($(document.activeElement).is('input:visible, textarea:visible')) {
                return;
            }
            $('#send_textarea').trigger('click').trigger('focus');
        }, 200);
    } catch (error) {
        await getChatResult();
        console.log(error);
    }
}

async function getChatResult() {
    name2 = characters[this_chid].name;
    let freshChat = false;
    if (chat.length === 0) {
        const message = getFirstMessage();
        if (message.mes) {
            chat.push(message);
            freshChat = true;
        }
        // Make sure the chat appears on the server
        await saveChatConditional();
    }
    await loadItemizedPrompts(getCurrentChatId());
    await printMessages();
    select_selected_character(this_chid);

    await eventSource.emit(event_types.CHAT_CHANGED, (getCurrentChatId()));
    if (freshChat) await eventSource.emit(event_types.CHAT_CREATED);

    if (chat.length === 1) {
        const chat_id = (chat.length - 1);
        await eventSource.emit(event_types.MESSAGE_RECEIVED, chat_id);
        await eventSource.emit(event_types.CHARACTER_MESSAGE_RENDERED, chat_id);
    }
}

function getFirstMessage() {
    const firstMes = characters[this_chid].first_mes || '';
    const alternateGreetings = characters[this_chid]?.data?.alternate_greetings;

    const message = {
        name: name2,
        is_user: false,
        is_system: false,
        send_date: getMessageTimeStamp(),
        mes: getRegexedString(firstMes, regex_placement.AI_OUTPUT),
        extra: {},
    };

    if (Array.isArray(alternateGreetings) && alternateGreetings.length > 0) {
        const swipes = [message.mes, ...(alternateGreetings.map(greeting => getRegexedString(greeting, regex_placement.AI_OUTPUT)))];

        if (!message.mes) {
            swipes.shift();
            message.mes = swipes[0];
        }

        message['swipe_id'] = 0;
        message['swipes'] = swipes;
        message['swipe_info'] = [];
    }

    return message;
}

export async function openCharacterChat(file_name) {
    await clearChat();
    characters[this_chid]['chat'] = file_name;
    chat.length = 0;
    chat_metadata = {};
    await getChat();
    $('#selected_chat_pole').val(file_name);
    await createOrEditCharacter(new CustomEvent('newChat'));
}

////////// OPTIMZED MAIN API CHANGE FUNCTION ////////////

export function changeMainAPI() {
    const selectedVal = $('#main_api').val();
    //console.log(selectedVal);
    const apiElements = {
        'koboldhorde': {
            apiSettings: $('#kobold_api-settings'),
            apiConnector: $('#kobold_horde'),
            apiPresets: $('#kobold_api-presets'),
            apiRanges: $('#range_block'),
            maxContextElem: $('#max_context_block'),
            amountGenElem: $('#amount_gen_block'),
        },
        'kobold': {
            apiSettings: $('#kobold_api-settings'),
            apiConnector: $('#kobold_api'),
            apiPresets: $('#kobold_api-presets'),
            apiRanges: $('#range_block'),
            maxContextElem: $('#max_context_block'),
            amountGenElem: $('#amount_gen_block'),
        },
        'textgenerationwebui': {
            apiSettings: $('#textgenerationwebui_api-settings'),
            apiConnector: $('#textgenerationwebui_api'),
            apiPresets: $('#textgenerationwebui_api-presets'),
            apiRanges: $('#range_block_textgenerationwebui'),
            maxContextElem: $('#max_context_block'),
            amountGenElem: $('#amount_gen_block'),
        },
        'novel': {
            apiSettings: $('#novel_api-settings'),
            apiConnector: $('#novel_api'),
            apiPresets: $('#novel_api-presets'),
            apiRanges: $('#range_block_novel'),
            maxContextElem: $('#max_context_block'),
            amountGenElem: $('#amount_gen_block'),
        },
        'openai': {
            apiSettings: $('#openai_settings'),
            apiConnector: $('#openai_api'),
            apiPresets: $('#openai_api-presets'),
            apiRanges: $('#range_block_openai'),
            maxContextElem: $('#max_context_block'),
            amountGenElem: $('#amount_gen_block'),
        },
    };
    //console.log('--- apiElements--- ');
    //console.log(apiElements);

    //first, disable everything so the old elements stop showing
    for (const apiName in apiElements) {
        const apiObj = apiElements[apiName];
        //do not hide items to then proceed to immediately show them.
        if (selectedVal === apiName) {
            continue;
        }
        apiObj.apiSettings.css('display', 'none');
        apiObj.apiConnector.css('display', 'none');
        apiObj.apiRanges.css('display', 'none');
        apiObj.apiPresets.css('display', 'none');
    }

    //then, find and enable the active item.
    //This is split out of the loop so that different apis can share settings divs
    let activeItem = apiElements[selectedVal];

    activeItem.apiSettings.css('display', 'block');
    activeItem.apiConnector.css('display', 'block');
    activeItem.apiRanges.css('display', 'block');
    activeItem.apiPresets.css('display', 'block');

    if (selectedVal === 'openai') {
        activeItem.apiPresets.css('display', 'flex');
    }

    if (selectedVal === 'textgenerationwebui' || selectedVal === 'novel') {
        console.debug('enabling amount_gen for ooba/novel');
        activeItem.amountGenElem.find('input').prop('disabled', false);
        activeItem.amountGenElem.css('opacity', 1.0);
    }

    //custom because streaming has been moved up under response tokens, which exists inside common settings block
    if (selectedVal === 'textgenerationwebui') {
        $('#streaming_textgenerationwebui_block').css('display', 'block');
    } else {
        $('#streaming_textgenerationwebui_block').css('display', 'none');
    }
    if (selectedVal === 'kobold') {
        $('#streaming_kobold_block').css('display', 'block');
    } else {
        $('#streaming_kobold_block').css('display', 'none');
    }

    if (selectedVal === 'novel') {
        $('#ai_module_block_novel').css('display', 'block');
    } else {
        $('#ai_module_block_novel').css('display', 'none');
    }

    // Hide common settings for OpenAI
    console.debug('value?', selectedVal);
    if (selectedVal == 'openai') {
        console.debug('hiding settings?');
        $('#common-gen-settings-block').css('display', 'none');
    } else {
        $('#common-gen-settings-block').css('display', 'block');
    }

    main_api = selectedVal;
    setOnlineStatus('no_connection');

    if (main_api == 'openai' && oai_settings.chat_completion_source == chat_completion_sources.WINDOWAI) {
        $('#api_button_openai').trigger('click');
    }

    if (main_api == 'koboldhorde') {
        getStatusHorde();
        getHordeModels(true);
    }
    validateDisabledSamplers();
    setupChatCompletionPromptManager(oai_settings);
    forceCharacterEditorTokenize();
}

export function setUserName(value) {
    name1 = value;
    if (name1 === undefined || name1 == '')
        name1 = default_user_name;
    console.log(`User name changed to ${name1}`);
    $('#your_name').val(name1);
    if (power_user.persona_show_notifications) {
        toastr.success(t`Your messages will now be sent as ${name1}`, t`Current persona updated`);
    }
    saveSettingsDebounced();
}

async function doOnboarding(avatarId) {
    const template = $('#onboarding_template .onboarding');
    let userName = await callGenericPopup(template, POPUP_TYPE.INPUT, currentUser?.name || name1, { rows: 2, wider: true, cancelButton: false });

    if (userName) {
        userName = String(userName).replace('\n', ' ');
        setUserName(userName);
        console.log(`Binding persona ${avatarId} to name ${userName}`);
        power_user.personas[avatarId] = userName;
        power_user.persona_descriptions[avatarId] = {
            description: '',
            position: persona_description_positions.IN_PROMPT,
        };
    }
}

function reloadLoop() {
    const MAX_RELOADS = 5;
    let reloads = Number(sessionStorage.getItem('reloads') || 0);
    if (reloads < MAX_RELOADS) {
        reloads++;
        sessionStorage.setItem('reloads', String(reloads));
        window.location.reload();
    }
}

//***************SETTINGS****************//
///////////////////////////////////////////
export async function getSettings() {
    const response = await fetch('/api/settings/get', {
        method: 'POST',
        headers: getRequestHeaders(),
        body: JSON.stringify({}),
        cache: 'no-cache',
    });

    if (!response.ok) {
        reloadLoop();
        toastr.error('Settings could not be loaded after multiple attempts. Please try again later.');
        throw new Error('Error getting settings');
    }

    const data = await response.json();
    if (data.result != 'file not find' && data.settings) {
        settings = JSON.parse(data.settings);
        if (settings.username !== undefined && settings.username !== '') {
            name1 = settings.username;
            $('#your_name').val(name1);
        }

        await setUserControls(data.enable_accounts);

        // Allow subscribers to mutate settings
        eventSource.emit(event_types.SETTINGS_LOADED_BEFORE, settings);

        //Load KoboldAI settings
        koboldai_setting_names = data.koboldai_setting_names;
        koboldai_settings = data.koboldai_settings;
        koboldai_settings.forEach(function (item, i, arr) {
            koboldai_settings[i] = JSON.parse(item);
        });

        let arr_holder = {};

        $('#settings_preset').empty();
        $('#settings_preset').append(
            '<option value="gui">GUI KoboldAI Settings</option>',
        ); //adding in the GUI settings, since it is not loaded dynamically

        koboldai_setting_names.forEach(function (item, i, arr) {
            arr_holder[item] = i;
            $('#settings_preset').append(`<option value=${i}>${item}</option>`);
            //console.log('loading preset #'+i+' -- '+item);
        });
        koboldai_setting_names = {};
        koboldai_setting_names = arr_holder;
        preset_settings = settings.preset_settings;

        if (preset_settings == 'gui') {
            selectKoboldGuiPreset();
        } else {
            if (typeof koboldai_setting_names[preset_settings] !== 'undefined') {
                $(`#settings_preset option[value=${koboldai_setting_names[preset_settings]}]`)
                    .attr('selected', 'true');
            } else {
                preset_settings = 'gui';
                selectKoboldGuiPreset();
            }
        }

        novelai_setting_names = data.novelai_setting_names;
        novelai_settings = data.novelai_settings;
        novelai_settings.forEach(function (item, i, arr) {
            novelai_settings[i] = JSON.parse(item);
        });
        arr_holder = {};

        $('#settings_preset_novel').empty();

        novelai_setting_names.forEach(function (item, i, arr) {
            arr_holder[item] = i;
            $('#settings_preset_novel').append(`<option value=${i}>${item}</option>`);
        });
        novelai_setting_names = {};
        novelai_setting_names = arr_holder;

        //Load AI model config settings

        amount_gen = settings.amount_gen;
        if (settings.max_context !== undefined)
            max_context = parseInt(settings.max_context);

        swipes = settings.swipes !== undefined ? !!settings.swipes : true;  // enable swipes by default
        $('#swipes-checkbox').prop('checked', swipes); /// swipecode
        hideSwipeButtons();
        showSwipeButtons();

        // Kobold
        loadKoboldSettings(settings.kai_settings ?? settings);

        // Novel
        loadNovelSettings(settings.nai_settings ?? settings);
        $(`#settings_preset_novel option[value=${novelai_setting_names[nai_settings.preset_settings_novel]}]`).attr('selected', 'true');

        // TextGen
        loadTextGenSettings(data, settings);


        // OpenAI
        loadOpenAISettings(data, settings.oai_settings ?? settings);

        // Horde
        loadHordeSettings(settings);

        // Load power user settings
        await loadPowerUserSettings(settings, data);

        // Apply theme toggles from power user settings
        applyPowerUserSettings();

        // Load character tags
        loadTagsSettings(settings);

        // Load background
        loadBackgroundSettings(settings);

        // Load proxy presets
        loadProxyPresets(settings);

        // Allow subscribers to mutate settings
        eventSource.emit(event_types.SETTINGS_LOADED_AFTER, settings);

        // Set context size after loading power user (may override the max value)
        $('#max_context').val(max_context);
        $('#max_context_counter').val(max_context);

        $('#amount_gen').val(amount_gen);
        $('#amount_gen_counter').val(amount_gen);

        //Load which API we are using
        if (settings.main_api == undefined) {
            settings.main_api = 'kobold';
        }

        if (settings.main_api == 'poe') {
            settings.main_api = 'openai';
        }

        main_api = settings.main_api;
        $('#main_api').val(main_api);
        $('#main_api option[value=' + main_api + ']').attr(
            'selected',
            'true',
        );
        changeMainAPI();


        //Load User's Name and Avatar
        initUserAvatar(settings.user_avatar);
        setPersonaDescription();

        //Load the active character and group
        active_character = settings.active_character;
        active_group = settings.active_group;

        //Load the API server URL from settings
        api_server = settings.api_server;
        $('#api_url_text').val(api_server);

        setWorldInfoSettings(settings.world_info_settings ?? settings, data);

        selected_button = settings.selected_button;

        if (data.enable_extensions) {
            const enableAutoUpdate = Boolean(data.enable_extensions_auto_update);
            const isVersionChanged = settings.currentVersion !== currentVersion;
            await loadExtensionSettings(settings, isVersionChanged, enableAutoUpdate);
            await eventSource.emit(event_types.EXTENSION_SETTINGS_LOADED);
        }

        firstRun = !!settings.firstRun;

        if (firstRun) {
            hideLoader();
            await doOnboarding(user_avatar);
            firstRun = false;
        }
    }
    await validateDisabledSamplers();
    settingsReady = true;
    eventSource.emit(event_types.SETTINGS_LOADED);
}

function selectKoboldGuiPreset() {
    $('#settings_preset option[value=gui]')
        .attr('selected', 'true')
        .trigger('change');
}

export async function saveSettings(type) {
    if (!settingsReady) {
        console.warn('Settings not ready, aborting save');
        return;
    }

    //console.log('Entering settings with name1 = '+name1);
    return jQuery.ajax({
        type: 'POST',
        url: '/api/settings/save',
        data: JSON.stringify({
            firstRun: firstRun,
            currentVersion: currentVersion,
            username: name1,
            active_character: active_character,
            active_group: active_group,
            api_server: api_server,
            preset_settings: preset_settings,
            user_avatar: user_avatar,
            amount_gen: amount_gen,
            max_context: max_context,
            main_api: main_api,
            world_info_settings: getWorldInfoSettings(),
            textgenerationwebui_settings: textgen_settings,
            swipes: swipes,
            horde_settings: horde_settings,
            power_user: power_user,
            extension_settings: extension_settings,
            tags: tags,
            tag_map: tag_map,
            nai_settings: nai_settings,
            kai_settings: kai_settings,
            oai_settings: oai_settings,
            background: background_settings,
            proxies: proxies,
            selected_proxy: selected_proxy,
        }, null, 4),
        beforeSend: function () { },
        cache: false,
        dataType: 'json',
        contentType: 'application/json',
        //processData: false,
        success: async function (data) {
            eventSource.emit(event_types.SETTINGS_UPDATED);
        },
        error: function (jqXHR, exception) {
            toastr.error('Check the server connection and reload the page to prevent data loss.', 'Settings could not be saved');
            console.log(exception);
            console.log(jqXHR);
        },
    });
}

export function setGenerationParamsFromPreset(preset) {
    const needsUnlock = (preset.max_length ?? max_context) > MAX_CONTEXT_DEFAULT || (preset.genamt ?? amount_gen) > MAX_RESPONSE_DEFAULT;
    $('#max_context_unlocked').prop('checked', needsUnlock).trigger('change');

    if (preset.genamt !== undefined) {
        amount_gen = preset.genamt;
        $('#amount_gen').val(amount_gen);
        $('#amount_gen_counter').val(amount_gen);
    }

    if (preset.max_length !== undefined) {
        max_context = preset.max_length;
        $('#max_context').val(max_context);
        $('#max_context_counter').val(max_context);
    }
}

// Common code for message editor done and auto-save
function updateMessage(div) {
    const mesBlock = div.closest('.mes_block');
    let text = mesBlock.find('.edit_textarea').val();
    const mes = chat[this_edit_mes_id];

    let regexPlacement;
    if (mes.is_user) {
        regexPlacement = regex_placement.USER_INPUT;
    } else if (mes.extra?.type === 'narrator') {
        regexPlacement = regex_placement.SLASH_COMMAND;
    } else {
        regexPlacement = regex_placement.AI_OUTPUT;
    }

    // Ignore character override if sent as system
    text = getRegexedString(
        text,
        regexPlacement,
        { characterOverride: mes.extra?.type === 'narrator' ? undefined : mes.name },
    );


    if (power_user.trim_spaces) {
        text = text.trim();
    }

    const bias = substituteParams(extractMessageBias(text));
    text = substituteParams(text);
    if (bias) {
        text = removeMacros(text);
    }
    mes['mes'] = text;
    if (mes['swipe_id'] !== undefined) {
        mes['swipes'][mes['swipe_id']] = text;
    }

    // editing old messages
    if (!mes.extra) {
        mes.extra = {};
    }

    if (mes.is_system || mes.is_user || mes.extra.type === system_message_types.NARRATOR) {
        mes.extra.bias = bias ?? null;
    } else {
        mes.extra.bias = null;
    }

    chat_metadata['tainted'] = true;

    return { mesBlock, text, mes, bias };
}

function openMessageDelete(fromSlashCommand) {
    closeMessageEditor();
    hideSwipeButtons();
    if (fromSlashCommand || (!is_send_press) || (selected_group && !is_group_generating)) {
        $('#dialogue_del_mes').css('display', 'block');
        $('#send_form').css('display', 'none');
        $('.del_checkbox').each(function () {
            $(this).css('display', 'grid');
            $(this).parent().children('.for_checkbox').css('display', 'none');
        });
    } else {
        console.debug(`
            ERR -- could not enter del mode
            this_chid: ${this_chid}
            is_send_press: ${is_send_press}
            selected_group: ${selected_group}
            is_group_generating: ${is_group_generating}`);
    }
    this_del_mes = -1;
    is_delete_mode = true;
}

function messageEditAuto(div) {
    const { mesBlock, text, mes, bias } = updateMessage(div);

    mesBlock.find('.mes_text').val('');
    mesBlock.find('.mes_text').val(messageFormatting(
        text,
        this_edit_mes_chname,
        mes.is_system,
        mes.is_user,
        this_edit_mes_id,
    ));
    mesBlock.find('.mes_bias').empty();
    mesBlock.find('.mes_bias').append(messageFormatting(bias, '', false, false, -1));
    saveChatDebounced();
}

async function messageEditDone(div) {
    let { mesBlock, text, mes, bias } = updateMessage(div);
    if (this_edit_mes_id == 0) {
        text = substituteParams(text);
    }

    await eventSource.emit(event_types.MESSAGE_EDITED, this_edit_mes_id);
    text = chat[this_edit_mes_id]?.mes ?? text;
    mesBlock.find('.mes_text').empty();
    mesBlock.find('.mes_edit_buttons').css('display', 'none');
    mesBlock.find('.mes_buttons').css('display', '');
    mesBlock.find('.mes_text').append(
        messageFormatting(
            text,
            this_edit_mes_chname,
            mes.is_system,
            mes.is_user,
            this_edit_mes_id,
        ),
    );
    mesBlock.find('.mes_bias').empty();
    mesBlock.find('.mes_bias').append(messageFormatting(bias, '', false, false, -1));
    appendMediaToMessage(mes, div.closest('.mes'));
    addCopyToCodeBlocks(div.closest('.mes'));

    await eventSource.emit(event_types.MESSAGE_UPDATED, this_edit_mes_id);
    this_edit_mes_id = undefined;
    await saveChatConditional();
}

/**
 * Fetches the chat content for each chat file from the server and compiles them into a dictionary.
 * The function iterates over a provided list of chat metadata and requests the actual chat content
 * for each chat, either as an individual chat or a group chat based on the context.
 *
 * @param {Array} data - An array containing metadata about each chat such as file_name.
 * @param {boolean} isGroupChat - A flag indicating if the chat is a group chat.
 * @returns {Promise<Object>} chat_dict - A dictionary where each key is a file_name and the value is the
 * corresponding chat content fetched from the server.
 */
export async function getChatsFromFiles(data, isGroupChat) {
    const context = getContext();
    let chat_dict = {};
    let chat_list = Object.values(data).sort((a, b) => a['file_name'].localeCompare(b['file_name'])).reverse();

    let chat_promise = chat_list.map(({ file_name }) => {
        return new Promise(async (res, rej) => {
            try {
                const endpoint = isGroupChat ? '/api/chats/group/get' : '/api/chats/get';
                const requestBody = isGroupChat
                    ? JSON.stringify({ id: file_name })
                    : JSON.stringify({
                        ch_name: characters[context.characterId].name,
                        file_name: file_name.replace('.jsonl', ''),
                        avatar_url: characters[context.characterId].avatar,
                    });

                const chatResponse = await fetch(endpoint, {
                    method: 'POST',
                    headers: getRequestHeaders(),
                    body: requestBody,
                    cache: 'no-cache',
                });

                if (!chatResponse.ok) {
                    return res();
                    // continue;
                }

                const currentChat = await chatResponse.json();
                if (!isGroupChat) {
                    // remove the first message, which is metadata, only for individual chats
                    currentChat.shift();
                }
                chat_dict[file_name] = currentChat;

            } catch (error) {
                console.error(error);
            }

            return res();
        });
    });

    await Promise.all(chat_promise);

    return chat_dict;
}

/**
 * Fetches the metadata of all past chats related to a specific character based on its avatar URL.
 * The function sends a POST request to the server to retrieve all chats for the character. It then
 * processes the received data, sorts it by the file name, and returns the sorted data.
 *
 * @param {null|number} [characterId=null] - When set, the function will use this character id instead of this_chid.
 *
 * @returns {Promise<Array>} - An array containing metadata of all past chats of the character, sorted
 * in descending order by file name. Returns an empty array if the fetch request is unsuccessful or the
 * response is an object with an `error` property set to `true`.
 */
export async function getPastCharacterChats(characterId = null) {
    characterId = characterId ?? this_chid;
    if (!characters[characterId]) return [];

    const response = await fetch('/api/characters/chats', {
        method: 'POST',
        body: JSON.stringify({ avatar_url: characters[characterId].avatar }),
        headers: getRequestHeaders(),
    });

    if (!response.ok) {
        return [];
    }

    const data = await response.json();
    if (typeof data === 'object' && data.error === true) {
        return [];
    }

    const chats = Object.values(data);
    return chats.sort((a, b) => a['file_name'].localeCompare(b['file_name'])).reverse();
}

/**
 * Helper for `displayPastChats`, to make the same info consistently available for other functions
 */
function getCurrentChatDetails() {
    if (!characters[this_chid] && !selected_group) {
        return { sessionName: '', group: null, characterName: '', avatarImgURL: '' };
    }

    const group = selected_group ? groups.find(x => x.id === selected_group) : null;
    const currentChat = selected_group ? group?.chat_id : characters[this_chid]['chat'];
    const displayName = selected_group ? group?.name : characters[this_chid].name;
    const avatarImg = selected_group ? group?.avatar_url : getThumbnailUrl('avatar', characters[this_chid]['avatar']);
    return { sessionName: currentChat, group: group, characterName: displayName, avatarImgURL: avatarImg };
}

/**
 * Displays the past chats for a character or a group based on the selected context.
 * The function first fetches the chats, processes them, and then displays them in
 * the HTML. It also has a built-in search functionality that allows filtering the
 * displayed chats based on a search query.
 */
export async function displayPastChats() {
    $('#select_chat_div').empty();
    $('#select_chat_search').val('').off('input');

    const data = await (selected_group ? getGroupPastChats(selected_group) : getPastCharacterChats());

    if (!data) {
        toastr.error('Could not load chat data. Try reloading the page.');
        return;
    }

    const chatDetails = getCurrentChatDetails();
    const group = chatDetails.group;
    const currentChat = chatDetails.sessionName;
    const displayName = chatDetails.characterName;
    const avatarImg = chatDetails.avatarImgURL;

    const rawChats = await getChatsFromFiles(data, selected_group);

    // Sort by last message date descending
    data.sort((a, b) => sortMoments(timestampToMoment(a.last_mes), timestampToMoment(b.last_mes)));
    console.log(data);
    $('#load_select_chat_div').css('display', 'none');
    $('#ChatHistoryCharName').text(`${displayName}'s `);

    const displayChats = (searchQuery) => {
        $('#select_chat_div').empty();  // Clear the current chats before appending filtered chats

        const filteredData = data.filter(chat => {
            const fileName = chat['file_name'];
            const chatContent = rawChats[fileName];

            // Make sure empty chats are displayed when there is no search query
            if (Array.isArray(chatContent) && !chatContent.length && !searchQuery) {
                return true;
            }

            // // Uncomment this to return to old behavior (classical full-substring search).
            // return chatContent && Object.values(chatContent).some(message => message?.mes?.toLowerCase()?.includes(searchQuery.toLowerCase()));

            // Fragment search a.k.a. swoop (as in `helm-swoop` in the Helm package of Emacs).
            // Split a `query` {string} into its fragments {string[]}.
            function makeQueryFragments(query) {
                let fragments = query.trim().split(/\s+/).map(str => str.trim().toLowerCase()).filter(onlyUnique);
                // fragments = fragments.filter( function(str) { return str.length >= 3; } );  // Helm does this, but perhaps better if we don't.
                return fragments;
            }
            // Check whether `text` {string} includes all of the `fragments` {string[]}.
            function matchFragments(fragments, text) {
                if (!text || !text.toLowerCase) return false;
                return fragments.every(item => text.toLowerCase().includes(item));
            }
            const fragments = makeQueryFragments(searchQuery);
            // At least one chat message must match *all* the fragments.
            // Currently, this doesn't match if the fragment matches are distributed across several chat messages.
            return chatContent && Object.values(chatContent).some(message => matchFragments(fragments, message?.mes));
        });

        console.debug(filteredData);
        for (const value of filteredData.values()) {
            let strlen = 300;
            let mes = value['mes'];

            if (mes !== undefined) {
                if (mes.length > strlen) {
                    mes = '...' + mes.substring(mes.length - strlen);
                }
                const fileSize = value['file_size'];
                const fileName = value['file_name'];
                const chatItems = rawChats[fileName].length;
                const timestamp = timestampToMoment(value['last_mes']).format('lll');
                const template = $('#past_chat_template .select_chat_block_wrapper').clone();
                template.find('.select_chat_block').attr('file_name', fileName);
                template.find('.avatar img').attr('src', avatarImg);
                template.find('.select_chat_block_filename').text(fileName);
                template.find('.chat_file_size').text(`(${fileSize},`);
                template.find('.chat_messages_num').text(`${chatItems}💬)`);
                template.find('.select_chat_block_mes').text(mes);
                template.find('.PastChat_cross').attr('file_name', fileName);
                template.find('.chat_messages_date').text(timestamp);

                if (selected_group) {
                    template.find('.avatar img').replaceWith(getGroupAvatar(group));
                }

                $('#select_chat_div').append(template);

                if (currentChat === fileName.toString().replace('.jsonl', '')) {
                    $('#select_chat_div').find('.select_chat_block:last').attr('highlight', String(true));
                }
            }
        }
    };
    displayChats('');  // Display all by default

    const debouncedDisplay = debounce((searchQuery) => {
        displayChats(searchQuery);
    });

    // Define the search input listener
    $('#select_chat_search').on('input', function () {
        const searchQuery = $(this).val();
        debouncedDisplay(searchQuery);
    });

    // UX convenience: Focus the search field when the Manage Chat Files view opens.
    setTimeout(function () {
        const textSearchElement = $('#select_chat_search');
        textSearchElement.click();
        textSearchElement.focus();
        textSearchElement.select();  // select content (if any) for easy erasing
    }, 200);
}

export function selectRightMenuWithAnimation(selectedMenuId) {
    const displayModes = {
        'rm_group_chats_block': 'flex',
        'rm_api_block': 'grid',
        'rm_characters_block': 'flex',
    };
    $('#result_info').toggle(selectedMenuId === 'rm_ch_create_block');
    document.querySelectorAll('#right-nav-panel .right_menu').forEach((menu) => {
        $(menu).css('display', 'none');

        if (selectedMenuId && selectedMenuId.replace('#', '') === menu.id) {
            const mode = displayModes[menu.id] ?? 'block';
            $(menu).css('display', mode);
            $(menu).css('opacity', 0.0);
            $(menu).transition({
                opacity: 1.0,
                duration: animation_duration,
                easing: animation_easing,
                complete: function () { },
            });
        }
    });
}

export function select_rm_info(type, charId, previousCharId = null) {
    if (!type) {
        toastr.error('Invalid process (no \'type\')');
        return;
    }
    if (type !== 'group_create') {
        var displayName = String(charId).replace('.png', '');
    }

    if (type === 'char_delete') {
        toastr.warning(`Character Deleted: ${displayName}`);
    }
    if (type === 'char_create') {
        toastr.success(`Character Created: ${displayName}`);
    }
    if (type === 'group_create') {
        toastr.success('Group Created');
    }
    if (type === 'group_delete') {
        toastr.warning('Group Deleted');
    }

    if (type === 'char_import') {
        toastr.success(`Character Imported: ${displayName}`);
    }

    selectRightMenuWithAnimation('rm_characters_block');

    // Set a timeout so multiple flashes don't overlap
    clearTimeout(importFlashTimeout);
    importFlashTimeout = setTimeout(function () {
        if (type === 'char_import' || type === 'char_create') {
            // Find the page at which the character is located
            const avatarFileName = `${charId}.png`;
            const charData = getEntitiesList({ doFilter: true });
            const charIndex = charData.findIndex((x) => x?.item?.avatar?.startsWith(avatarFileName));

            if (charIndex === -1) {
                console.log(`Could not find character ${charId} in the list`);
                return;
            }

            try {
                const perPage = Number(localStorage.getItem('Characters_PerPage')) || per_page_default;
                const page = Math.floor(charIndex / perPage) + 1;
                const selector = `#rm_print_characters_block [title*="${avatarFileName}"]`;
                $('#rm_print_characters_pagination').pagination('go', page);

                waitUntilCondition(() => document.querySelector(selector) !== null).then(() => {
                    const element = $(selector).parent();

                    if (element.length === 0) {
                        console.log(`Could not find element for character ${charId}`);
                        return;
                    }

                    const scrollOffset = element.offset().top - element.parent().offset().top;
                    element.parent().scrollTop(scrollOffset);
                    flashHighlight(element, 5000);
                });
            } catch (e) {
                console.error(e);
            }
        }

        if (type === 'group_create') {
            // Find the page at which the character is located
            const charData = getEntitiesList({ doFilter: true });
            const charIndex = charData.findIndex((x) => String(x?.item?.id) === String(charId));

            if (charIndex === -1) {
                console.log(`Could not find group ${charId} in the list`);
                return;
            }

            const perPage = Number(localStorage.getItem('Characters_PerPage')) || per_page_default;
            const page = Math.floor(charIndex / perPage) + 1;
            $('#rm_print_characters_pagination').pagination('go', page);
            const selector = `#rm_print_characters_block [grid="${charId}"]`;
            try {
                waitUntilCondition(() => document.querySelector(selector) !== null).then(() => {
                    const element = $(selector);
                    const scrollOffset = element.offset().top - element.parent().offset().top;
                    element.parent().scrollTop(scrollOffset);
                    flashHighlight(element, 5000);
                });
            } catch (e) {
                console.error(e);
            }
        }
    }, 250);

    if (previousCharId) {
        const newId = characters.findIndex((x) => x.avatar == previousCharId);
        if (newId >= 0) {
            this_chid = newId;
        }
    }
}

export function select_selected_character(chid) {
    //character select
    //console.log('select_selected_character() -- starting with input of -- ' + chid + ' (name:' + characters[chid].name + ')');
    select_rm_create();
    setMenuType('character_edit');
    $('#delete_button').css('display', 'flex');
    $('#export_button').css('display', 'flex');
    var display_name = characters[chid].name;

    //create text poles
    $('#rm_button_back').css('display', 'none');
    //$("#character_import_button").css("display", "none");
    $('#create_button').attr('value', 'Save');              // what is the use case for this?
    $('#dupe_button').show();
    $('#create_button_label').css('display', 'none');

    // Hide the chat scenario button if we're peeking the group member defs
    $('#set_chat_scenario').toggle(!selected_group);

    // Don't update the navbar name if we're peeking the group member defs
    if (!selected_group) {
        $('#rm_button_selected_ch').children('h2').text(display_name);
    }

    $('#add_avatar_button').val('');

    $('#character_popup-button-h3').text(characters[chid].name);
    $('#character_name_pole').val(characters[chid].name);
    $('#description_textarea').val(characters[chid].description);
    $('#character_world').val(characters[chid].data?.extensions?.world || '');
    $('#creator_notes_textarea').val(characters[chid].data?.creator_notes || characters[chid].creatorcomment);
    $('#creator_notes_spoiler').html(DOMPurify.sanitize(converter.makeHtml(substituteParams(characters[chid].data?.creator_notes) || characters[chid].creatorcomment), { MESSAGE_SANITIZE: true }));
    $('#character_version_textarea').val(characters[chid].data?.character_version || '');
    $('#system_prompt_textarea').val(characters[chid].data?.system_prompt || '');
    $('#post_history_instructions_textarea').val(characters[chid].data?.post_history_instructions || '');
    $('#tags_textarea').val(Array.isArray(characters[chid].data?.tags) ? characters[chid].data.tags.join(', ') : '');
    $('#creator_textarea').val(characters[chid].data?.creator);
    $('#character_version_textarea').val(characters[chid].data?.character_version || '');
    $('#personality_textarea').val(characters[chid].personality);
    $('#firstmessage_textarea').val(characters[chid].first_mes);
    $('#scenario_pole').val(characters[chid].scenario);
    $('#depth_prompt_prompt').val(characters[chid].data?.extensions?.depth_prompt?.prompt ?? '');
    $('#depth_prompt_depth').val(characters[chid].data?.extensions?.depth_prompt?.depth ?? depth_prompt_depth_default);
    $('#depth_prompt_role').val(characters[chid].data?.extensions?.depth_prompt?.role ?? depth_prompt_role_default);
    $('#talkativeness_slider').val(characters[chid].talkativeness || talkativeness_default);
    $('#mes_example_textarea').val(characters[chid].mes_example);
    $('#selected_chat_pole').val(characters[chid].chat);
    $('#create_date_pole').val(characters[chid].create_date);
    $('#avatar_url_pole').val(characters[chid].avatar);
    $('#chat_import_avatar_url').val(characters[chid].avatar);
    $('#chat_import_character_name').val(characters[chid].name);
    $('#character_json_data').val(characters[chid].json_data);
    let this_avatar = default_avatar;
    if (characters[chid].avatar != 'none') {
        this_avatar = getThumbnailUrl('avatar', characters[chid].avatar);
    }

    updateFavButtonState(characters[chid].fav || characters[chid].fav == 'true');

    $('#avatar_load_preview').attr('src', this_avatar);
    $('#name_div').removeClass('displayBlock');
    $('#name_div').addClass('displayNone');
    $('#renameCharButton').css('display', '');
    $('.open_alternate_greetings').data('chid', chid);
    $('#set_character_world').data('chid', chid);
    setWorldInfoButtonClass(chid);
    checkEmbeddedWorld(chid);

    $('#form_create').attr('actiontype', 'editcharacter');
    $('.form_create_bottom_buttons_block .chat_lorebook_button').show();

    const externalMediaState = isExternalMediaAllowed();
    $('#character_open_media_overrides').toggle(!selected_group);
    $('#character_media_allowed_icon').toggle(externalMediaState);
    $('#character_media_forbidden_icon').toggle(!externalMediaState);

    saveSettingsDebounced();
}

function select_rm_create() {
    setMenuType('create');

    //console.log('select_rm_Create() -- selected button: '+selected_button);
    if (selected_button == 'create') {
        if (create_save.avatar != '') {
            $('#add_avatar_button').get(0).files = create_save.avatar;
            read_avatar_load($('#add_avatar_button').get(0));
        }
    }

    selectRightMenuWithAnimation('rm_ch_create_block');

    $('#set_chat_scenario').hide();
    $('#delete_button_div').css('display', 'none');
    $('#delete_button').css('display', 'none');
    $('#export_button').css('display', 'none');
    $('#create_button_label').css('display', '');
    $('#create_button').attr('value', 'Create');
    $('#dupe_button').hide();

    //create text poles
    $('#rm_button_back').css('display', '');
    $('#character_import_button').css('display', '');
    $('#character_popup-button-h3').text('Create character');
    $('#character_name_pole').val(create_save.name);
    $('#description_textarea').val(create_save.description);
    $('#character_world').val(create_save.world);
    $('#creator_notes_textarea').val(create_save.creator_notes);
    $('#creator_notes_spoiler').html(DOMPurify.sanitize(converter.makeHtml(create_save.creator_notes), { MESSAGE_SANITIZE: true }));
    $('#post_history_instructions_textarea').val(create_save.post_history_instructions);
    $('#system_prompt_textarea').val(create_save.system_prompt);
    $('#tags_textarea').val(create_save.tags);
    $('#creator_textarea').val(create_save.creator);
    $('#character_version_textarea').val(create_save.character_version);
    $('#personality_textarea').val(create_save.personality);
    $('#firstmessage_textarea').val(create_save.first_message);
    $('#talkativeness_slider').val(create_save.talkativeness);
    $('#scenario_pole').val(create_save.scenario);
    $('#depth_prompt_prompt').val(create_save.depth_prompt_prompt);
    $('#depth_prompt_depth').val(create_save.depth_prompt_depth);
    $('#depth_prompt_role').val(create_save.depth_prompt_role);
    $('#mes_example_textarea').val(create_save.mes_example);
    $('#character_json_data').val('');
    $('#avatar_div').css('display', 'flex');
    $('#avatar_load_preview').attr('src', default_avatar);
    $('#renameCharButton').css('display', 'none');
    $('#name_div').removeClass('displayNone');
    $('#name_div').addClass('displayBlock');
    $('.open_alternate_greetings').data('chid', undefined);
    $('#set_character_world').data('chid', undefined);
    setWorldInfoButtonClass(undefined, !!create_save.world);
    updateFavButtonState(false);
    checkEmbeddedWorld();

    $('#form_create').attr('actiontype', 'createcharacter');
    $('.form_create_bottom_buttons_block .chat_lorebook_button').hide();
    $('#character_open_media_overrides').hide();
}

function select_rm_characters() {
    const doFullRefresh = menu_type === 'characters';
    setMenuType('characters');
    selectRightMenuWithAnimation('rm_characters_block');
    printCharacters(doFullRefresh);
}

/**
 * Sets a prompt injection to insert custom text into any outgoing prompt. For use in UI extensions.
 * @param {string} key Prompt injection id.
 * @param {string} value Prompt injection value.
 * @param {number} position Insertion position. 0 is after story string, 1 is in-chat with custom depth.
 * @param {number} depth Insertion depth. 0 represets the last message in context. Expected values up to MAX_INJECTION_DEPTH.
 * @param {number} role Extension prompt role. Defaults to SYSTEM.
 * @param {boolean} scan Should the prompt be included in the world info scan.
 */
export function setExtensionPrompt(key, value, position, depth, scan = false, role = extension_prompt_roles.SYSTEM) {
    extension_prompts[key] = {
        value: String(value),
        position: Number(position),
        depth: Number(depth),
        scan: !!scan,
        role: Number(role ?? extension_prompt_roles.SYSTEM),
    };
}

/**
 * Gets a enum value of the extension prompt role by its name.
 * @param {string} roleName The name of the extension prompt role.
 * @returns {number} The role id of the extension prompt.
 */
export function getExtensionPromptRoleByName(roleName) {
    // If the role is already a valid number, return it
    if (typeof roleName === 'number' && Object.values(extension_prompt_roles).includes(roleName)) {
        return roleName;
    }

    switch (roleName) {
        case 'system':
            return extension_prompt_roles.SYSTEM;
        case 'user':
            return extension_prompt_roles.USER;
        case 'assistant':
            return extension_prompt_roles.ASSISTANT;
    }

    // Skill issue?
    return extension_prompt_roles.SYSTEM;
}

/**
 * Removes all char A/N prompt injections from the chat.
 * To clean up when switching from groups to solo and vice versa.
 */
export function removeDepthPrompts() {
    for (const key of Object.keys(extension_prompts)) {
        if (key.startsWith('DEPTH_PROMPT')) {
            delete extension_prompts[key];
        }
    }
}

/**
 * Adds or updates the metadata for the currently active chat.
 * @param {Object} newValues An object with collection of new values to be added into the metadata.
 * @param {boolean} reset Should a metadata be reset by this call.
 */
export function updateChatMetadata(newValues, reset) {
    chat_metadata = reset ? { ...newValues } : { ...chat_metadata, ...newValues };
}

function updateFavButtonState(state) {
    fav_ch_checked = state;
    $('#fav_checkbox').val(fav_ch_checked);
    $('#favorite_button').toggleClass('fav_on', fav_ch_checked);
    $('#favorite_button').toggleClass('fav_off', !fav_ch_checked);
}

export async function setScenarioOverride() {
    if (!selected_group && !this_chid) {
        console.warn('setScenarioOverride() -- no selected group or character');
        return;
    }

    const metadataValue = chat_metadata['scenario'] || '';
    const isGroup = !!selected_group;

    const $template = $(await renderTemplateAsync('scenarioOverride'));
    $template.find('[data-group="true"]').toggle(isGroup);
    $template.find('[data-character="true"]').toggle(!isGroup);
    // TODO: Why does this save on every character input? Save on popup close
    $template.find('.chat_scenario').val(metadataValue).on('input', onScenarioOverrideInput);
    $template.find('.remove_scenario_override').on('click', onScenarioOverrideRemoveClick);

    await callGenericPopup($template, POPUP_TYPE.TEXT, '');
}

function onScenarioOverrideInput() {
    const value = String($(this).val());
    chat_metadata['scenario'] = value;
    saveMetadataDebounced();
}

function onScenarioOverrideRemoveClick() {
    $(this).closest('.scenario_override').find('.chat_scenario').val('').trigger('input');
}

/**
 * Displays a blocking popup with a given text and type.
 * @param {JQuery<HTMLElement>|string|Element} text - Text to display in the popup.
 * @param {string} type
 * @param {string} inputValue - Value to set the input to.
 * @param {PopupOptions} options - Options for the popup.
 * @typedef {{okButton?: string, rows?: number, wide?: boolean, wider?: boolean, large?: boolean, allowHorizontalScrolling?: boolean, allowVerticalScrolling?: boolean, cropAspect?: number }} PopupOptions - Options for the popup.
 * @returns {Promise<any>} A promise that resolves when the popup is closed.
 * @deprecated Use `callGenericPopup` instead.
 */
export function callPopup(text, type, inputValue = '', { okButton, rows, wide, wider, large, allowHorizontalScrolling, allowVerticalScrolling, cropAspect } = {}) {
    function getOkButtonText() {
        if (['text', 'char_not_selected'].includes(popup_type)) {
            $dialoguePopupCancel.css('display', 'none');
            return okButton ?? 'Ok';
        } else if (['delete_extension'].includes(popup_type)) {
            return okButton ?? 'Ok';
        } else if (['new_chat', 'confirm'].includes(popup_type)) {
            return okButton ?? 'Yes';
        } else if (['input'].includes(popup_type)) {
            return okButton ?? 'Save';
        }
        return okButton ?? 'Delete';
    }

    dialogueCloseStop = true;
    if (type) {
        popup_type = type;
    }

    const $dialoguePopup = $('#dialogue_popup');
    const $dialoguePopupCancel = $('#dialogue_popup_cancel');
    const $dialoguePopupOk = $('#dialogue_popup_ok');
    const $dialoguePopupInput = $('#dialogue_popup_input');
    const $dialoguePopupText = $('#dialogue_popup_text');
    const $shadowPopup = $('#shadow_popup');

    $dialoguePopup.toggleClass('wide_dialogue_popup', !!wide)
        .toggleClass('wider_dialogue_popup', !!wider)
        .toggleClass('large_dialogue_popup', !!large)
        .toggleClass('horizontal_scrolling_dialogue_popup', !!allowHorizontalScrolling)
        .toggleClass('vertical_scrolling_dialogue_popup', !!allowVerticalScrolling);

    $dialoguePopupCancel.css('display', 'inline-block');
    $dialoguePopupOk.text(getOkButtonText());
    $dialoguePopupInput.toggle(popup_type === 'input').val(inputValue).attr('rows', rows ?? 1);
    $dialoguePopupText.empty().append(text);
    $shadowPopup.css('display', 'block');

    if (popup_type == 'input') {
        $dialoguePopupInput.trigger('focus');
    }

    $shadowPopup.transition({
        opacity: 1,
        duration: animation_duration,
        easing: animation_easing,
    });

    return new Promise((resolve) => {
        dialogueResolve = resolve;
    });
}

export function showSwipeButtons() {
    if (chat.length === 0) {
        return;
    }

    if (
        chat[chat.length - 1].is_system ||
        !swipes ||
        Number($('.mes:last').attr('mesid')) < 0 ||
        chat[chat.length - 1].is_user ||
        chat[chat.length - 1].extra?.image ||
        (selected_group && is_group_generating)
    ) { return; }

    // swipe_id should be set if alternate greetings are added
    if (chat.length == 1 && chat[0].swipe_id === undefined) {
        return;
    }

    //had to add this to make the swipe counter work
    //(copied from the onclick functions for swipe buttons..
    //don't know why the array isn't set for non-swipe messsages in Generate or addOneMessage..)

    if (chat[chat.length - 1]['swipe_id'] === undefined) {              // if there is no swipe-message in the last spot of the chat array
        chat[chat.length - 1]['swipe_id'] = 0;                        // set it to id 0
        chat[chat.length - 1]['swipes'] = [];                         // empty the array
        chat[chat.length - 1]['swipes'][0] = chat[chat.length - 1]['mes'];  //assign swipe array with last message from chat
    }

    const currentMessage = $('#chat').children().filter(`[mesid="${chat.length - 1}"]`);
    const swipeId = chat[chat.length - 1].swipe_id;
    const swipeCounterText = (`${(swipeId + 1)}\u200B/\u200b${(chat[chat.length - 1].swipes.length)}`);

    if (swipeId !== undefined && (chat[chat.length - 1].swipes.length > 1 || swipeId > 0)) {
        currentMessage.children('.swipe_left').css('display', 'flex');
    }
    //only show right when generate is off, or when next right swipe would not make a generate happen
    if (is_send_press === false || chat[chat.length - 1].swipes.length >= swipeId) {
        currentMessage.children('.swipe_right').css('display', 'flex');
        currentMessage.children('.swipe_right').css('opacity', '0.3');
    }
    //console.log((chat[chat.length - 1]));
    if ((chat[chat.length - 1].swipes.length - swipeId) === 1) {
        //console.log('highlighting R swipe');
        currentMessage.children('.swipe_right').css('opacity', '0.7');
    }
    //console.log(swipesCounterHTML);

    $('.swipes-counter').text(swipeCounterText);

    //console.log(swipeId);
    //console.log(chat[chat.length - 1].swipes.length);
}

export function hideSwipeButtons() {
    //console.log('hideswipebuttons entered');
    $('#chat').find('.swipe_right').css('display', 'none');
    $('#chat').find('.swipe_left').css('display', 'none');
}

/**
 * Deletes a swipe from the chat.
 *
 * @param {number?} swipeId - The ID of the swipe to delete. If not provided, the current swipe will be deleted.
 * @returns {Promise<number>|undefined} - The ID of the new swipe after deletion.
 */
export async function deleteSwipe(swipeId = null) {
    if (swipeId && (isNaN(swipeId) || swipeId < 0)) {
        toastr.warning(`Invalid swipe ID: ${swipeId + 1}`);
        return;
    }

    const lastMessage = chat[chat.length - 1];
    if (!lastMessage || !Array.isArray(lastMessage.swipes) || !lastMessage.swipes.length) {
        toastr.warning('No messages to delete swipes from.');
        return;
    }

    if (lastMessage.swipes.length <= 1) {
        toastr.warning('Can\'t delete the last swipe.');
        return;
    }

    swipeId = swipeId ?? lastMessage.swipe_id;

    if (swipeId < 0 || swipeId >= lastMessage.swipes.length) {
        toastr.warning(`Invalid swipe ID: ${swipeId + 1}`);
        return;
    }

    lastMessage.swipes.splice(swipeId, 1);

    if (Array.isArray(lastMessage.swipe_info) && lastMessage.swipe_info.length) {
        lastMessage.swipe_info.splice(swipeId, 1);
    }

    // Select the next swip, or the one before if it was the last one
    const newSwipeId = Math.min(swipeId, lastMessage.swipes.length - 1);
    lastMessage.swipe_id = newSwipeId;
    lastMessage.mes = lastMessage.swipes[newSwipeId];

    await saveChatConditional();
    await reloadCurrentChat();

    return newSwipeId;
}

export async function saveMetadata() {
    if (selected_group) {
        await editGroup(selected_group, true, false);
    }
    else {
        await saveChatConditional();
    }
}

export async function saveChatConditional() {
    try {
        await waitUntilCondition(() => !isChatSaving, DEFAULT_SAVE_EDIT_TIMEOUT, 100);
    } catch {
        console.warn('Timeout waiting for chat to save');
        return;
    }

    try {
        isChatSaving = true;

        if (selected_group) {
            await saveGroupChat(selected_group, true);
        }
        else {
            await saveChat();
        }

        // Save token and prompts cache to IndexedDB storage
        saveTokenCache();
        saveItemizedPrompts(getCurrentChatId());
    } catch (error) {
        console.error('Error saving chat', error);
    } finally {
        isChatSaving = false;
    }
}

async function importCharacterChat(formData) {
    await jQuery.ajax({
        type: 'POST',
        url: '/api/chats/import',
        data: formData,
        beforeSend: function () {
        },
        cache: false,
        contentType: false,
        processData: false,
        success: async function (data) {
            if (data.res) {
                await displayPastChats();
            }
        },
        error: function () {
            $('#create_button').removeAttr('disabled');
        },
    });
}

function updateViewMessageIds(startFromZero = false) {
    const minId = startFromZero ? 0 : getFirstDisplayedMessageId();

    $('#chat').find('.mes').each(function (index, element) {
        $(element).attr('mesid', minId + index);
        $(element).find('.mesIDDisplay').text(`#${minId + index}`);
    });

    $('#chat .mes').removeClass('last_mes');
    $('#chat .mes').last().addClass('last_mes');

    updateEditArrowClasses();
}

export function getFirstDisplayedMessageId() {
    const allIds = Array.from(document.querySelectorAll('#chat .mes')).map(el => Number(el.getAttribute('mesid'))).filter(x => !isNaN(x));
    const minId = Math.min(...allIds);
    return minId;
}

function updateEditArrowClasses() {
    $('#chat .mes .mes_edit_up').removeClass('disabled');
    $('#chat .mes .mes_edit_down').removeClass('disabled');

    if (this_edit_mes_id !== undefined) {
        const down = $(`#chat .mes[mesid="${this_edit_mes_id}"] .mes_edit_down`);
        const up = $(`#chat .mes[mesid="${this_edit_mes_id}"] .mes_edit_up`);
        const lastId = Number($('#chat .mes').last().attr('mesid'));
        const firstId = Number($('#chat .mes').first().attr('mesid'));

        if (lastId == Number(this_edit_mes_id)) {
            down.addClass('disabled');
        }

        if (firstId == Number(this_edit_mes_id)) {
            up.addClass('disabled');
        }
    }
}

function closeMessageEditor() {
    if (this_edit_mes_id) {
        $(`#chat .mes[mesid="${this_edit_mes_id}"] .mes_edit_cancel`).click();
    }
}

export function setGenerationProgress(progress) {
    if (!progress) {
        $('#send_textarea').css({ 'background': '', 'transition': '' });
    }
    else {
        $('#send_textarea').css({
            'background': `linear-gradient(90deg, #008000d6 ${progress}%, transparent ${progress}%)`,
            'transition': '0.25s ease-in-out',
        });
    }
}

function isHordeGenerationNotAllowed() {
    if (main_api == 'koboldhorde' && preset_settings == 'gui') {
        toastr.error('GUI Settings preset is not supported for Horde. Please select another preset.');
        return true;
    }

    return false;
}

export function cancelTtsPlay() {
    if ('speechSynthesis' in window) {
        speechSynthesis.cancel();
    }
}

function updateAlternateGreetingsHintVisibility(root) {
    const numberOfGreetings = root.find('.alternate_greetings_list .alternate_greeting').length;
    $(root).find('.alternate_grettings_hint').toggle(numberOfGreetings == 0);
}

function openCharacterWorldPopup() {
    const chid = $('#set_character_world').data('chid');

    if (menu_type != 'create' && chid == undefined) {
        toastr.error('Does not have an Id for this character in world select menu.');
        return;
    }

    async function onSelectCharacterWorld() {
        const value = $('.character_world_info_selector').find('option:selected').val();
        const worldIndex = value !== '' ? Number(value) : NaN;
        const name = !isNaN(worldIndex) ? world_names[worldIndex] : '';

        const previousValue = $('#character_world').val();
        $('#character_world').val(name);

        console.debug('Character world selected:', name);

        if (menu_type == 'create') {
            create_save.world = name;
        } else {
            if (previousValue && !name) {
                try {
                    // Dirty hack to remove embedded lorebook from character JSON data.
                    const data = JSON.parse(String($('#character_json_data').val()));

                    if (data?.data?.character_book) {
                        data.data.character_book = undefined;
                    }

                    $('#character_json_data').val(JSON.stringify(data));
                    toastr.info('Embedded lorebook will be removed from this character.');
                } catch {
                    console.error('Failed to parse character JSON data.');
                }
            }

            await createOrEditCharacter();
        }

        setWorldInfoButtonClass(undefined, !!value);
    }

    function onExtraWorldInfoChanged() {
        const selectedWorlds = $('.character_extra_world_info_selector').val();
        let charLore = world_info.charLore ?? [];

        // TODO: Maybe make this utility function not use the window context?
        const fileName = getCharaFilename(chid);
        const tempExtraBooks = selectedWorlds.map((index) => world_names[index]).filter((e) => e !== undefined);

        const existingCharIndex = charLore.findIndex((e) => e.name === fileName);
        if (existingCharIndex === -1) {
            const newCharLoreEntry = {
                name: fileName,
                extraBooks: tempExtraBooks,
            };

            charLore.push(newCharLoreEntry);
        } else if (tempExtraBooks.length === 0) {
            charLore.splice(existingCharIndex, 1);
        } else {
            charLore[existingCharIndex].extraBooks = tempExtraBooks;
        }

        Object.assign(world_info, { charLore: charLore });
        saveSettingsDebounced();
    }

    const template = $('#character_world_template .character_world').clone();
    const select = template.find('.character_world_info_selector');
    const extraSelect = template.find('.character_extra_world_info_selector');
    const name = (menu_type == 'create' ? create_save.name : characters[chid]?.data?.name) || 'Nameless';
    const worldId = (menu_type == 'create' ? create_save.world : characters[chid]?.data?.extensions?.world) || '';
    template.find('.character_name').text(name);

    // Not needed on mobile
    if (!isMobile()) {
        $(extraSelect).select2({
            width: '100%',
            placeholder: 'No auxillary Lorebooks set. Click here to select.',
            allowClear: true,
            closeOnSelect: false,
        });
    }

    // Apped to base dropdown
    world_names.forEach((item, i) => {
        const option = document.createElement('option');
        option.value = i;
        option.innerText = item;
        option.selected = item === worldId;
        select.append(option);
    });

    // Append to extras dropdown
    if (world_names.length > 0) {
        extraSelect.empty();
    }
    world_names.forEach((item, i) => {
        const option = document.createElement('option');
        option.value = i;
        option.innerText = item;

        const existingCharLore = world_info.charLore?.find((e) => e.name === getCharaFilename());
        if (existingCharLore) {
            option.selected = existingCharLore.extraBooks.includes(item);
        } else {
            option.selected = false;
        }
        extraSelect.append(option);
    });

    select.on('change', onSelectCharacterWorld);
    extraSelect.on('mousedown change', async function (e) {
        // If there's no world names, don't do anything
        if (world_names.length === 0) {
            e.preventDefault();
            return;
        }

        onExtraWorldInfoChanged();
    });

    callPopup(template, 'text');
}

function openAlternateGreetings() {
    const chid = $('.open_alternate_greetings').data('chid');

    if (menu_type != 'create' && chid === undefined) {
        toastr.error('Does not have an Id for this character in editor menu.');
        return;
    } else {
        // If the character does not have alternate greetings, create an empty array
        if (chid && Array.isArray(characters[chid].data.alternate_greetings) == false) {
            characters[chid].data.alternate_greetings = [];
        }
    }

    const template = $('#alternate_greetings_template .alternate_grettings').clone();
    const getArray = () => menu_type == 'create' ? create_save.alternate_greetings : characters[chid].data.alternate_greetings;
    const popup = new Popup(template, POPUP_TYPE.TEXT, '', {
        wide: true,
        large: true,
        allowVerticalScrolling: true,
        onClose: async () => {
            if (menu_type !== 'create') {
                await createOrEditCharacter();
            }
        }
    });

    for (let index = 0; index < getArray().length; index++) {
        addAlternateGreeting(template, getArray()[index], index, getArray, popup);
    }

    template.find('.add_alternate_greeting').on('click', function () {
        const array = getArray();
        const index = array.length;
        array.push('');
        addAlternateGreeting(template, '', index, getArray, popup);
        updateAlternateGreetingsHintVisibility(template);
    });

    popup.show();
    updateAlternateGreetingsHintVisibility(template);
}

/**
 * Adds an alternate greeting to the template.
 * @param {JQuery<HTMLElement>} template
 * @param {string} greeting
 * @param {number} index
 * @param {() => any[]} getArray
 * @param {Popup} popup
 */
function addAlternateGreeting(template, greeting, index, getArray, popup) {
    const greetingBlock = $('#alternate_greeting_form_template .alternate_greeting').clone();
    greetingBlock.find('.alternate_greeting_text').on('input', async function () {
        const value = $(this).val();
        const array = getArray();
        array[index] = value;
    }).val(greeting);
    greetingBlock.find('.greeting_index').text(index + 1);
<<<<<<< HEAD
    greetingBlock.find('.delete_alternate_greeting').on('click', async function () {
        if (confirm(t`Are you sure you want to delete this alternate greeting?`)) {
=======
    greetingBlock.find('.delete_alternate_greeting').on('click', async function (event) {
        event.preventDefault();
        event.stopPropagation();

        if (confirm('Are you sure you want to delete this alternate greeting?')) {
>>>>>>> c47e1986
            const array = getArray();
            array.splice(index, 1);

            // We need to reopen the popup to update the index numbers
            await popup.complete(POPUP_RESULT.AFFIRMATIVE);
            openAlternateGreetings();
        }
    });
    template.find('.alternate_greetings_list').append(greetingBlock);
}

/**
 * Creates or edits a character based on the form data.
 * @param {Event} [e] Event that triggered the function call.
 */
async function createOrEditCharacter(e) {
    $('#rm_info_avatar').html('');
    const formData = new FormData($('#form_create').get(0));
    formData.set('fav', String(fav_ch_checked));
    const isNewChat = e instanceof CustomEvent && e.type === 'newChat';

    const rawFile = formData.get('avatar');
    if (rawFile instanceof File) {
        const convertedFile = await ensureImageFormatSupported(rawFile);
        formData.set('avatar', convertedFile);
    }

    const headers = getRequestHeaders();
    delete headers['Content-Type'];

    if ($('#form_create').attr('actiontype') == 'createcharacter') {
        if (String($('#character_name_pole').val()).length === 0) {
            toastr.error('Name is required');
            return;
        }
        if (is_group_generating || is_send_press) {
            toastr.error('Cannot create characters while generating. Stop the request and try again.', 'Creation aborted');
            return;
        }
        try {
            //if the character name text area isn't empty (only posible when creating a new character)
            let url = '/api/characters/create';

            if (crop_data != undefined) {
                url += `?crop=${encodeURIComponent(JSON.stringify(crop_data))}`;
            }

            formData.delete('alternate_greetings');
            for (const value of create_save.alternate_greetings) {
                formData.append('alternate_greetings', value);
            }

            formData.append('extensions', JSON.stringify(create_save.extensions));

            const fetchResult = await fetch(url, {
                method: 'POST',
                headers: headers,
                body: formData,
                cache: 'no-cache',
            });

            if (!fetchResult.ok) {
                throw new Error('Fetch result is not ok');
            }

            const avatarId = await fetchResult.text();

            $('#character_cross').trigger('click'); //closes the advanced character editing popup
            const fields = [
                { id: '#character_name_pole', callback: value => create_save.name = value },
                { id: '#description_textarea', callback: value => create_save.description = value },
                { id: '#creator_notes_textarea', callback: value => create_save.creator_notes = value },
                { id: '#character_version_textarea', callback: value => create_save.character_version = value },
                { id: '#post_history_instructions_textarea', callback: value => create_save.post_history_instructions = value },
                { id: '#system_prompt_textarea', callback: value => create_save.system_prompt = value },
                { id: '#tags_textarea', callback: value => create_save.tags = value },
                { id: '#creator_textarea', callback: value => create_save.creator = value },
                { id: '#personality_textarea', callback: value => create_save.personality = value },
                { id: '#firstmessage_textarea', callback: value => create_save.first_message = value },
                { id: '#talkativeness_slider', callback: value => create_save.talkativeness = value, defaultValue: talkativeness_default },
                { id: '#scenario_pole', callback: value => create_save.scenario = value },
                { id: '#depth_prompt_prompt', callback: value => create_save.depth_prompt_prompt = value },
                { id: '#depth_prompt_depth', callback: value => create_save.depth_prompt_depth = value, defaultValue: depth_prompt_depth_default },
                { id: '#depth_prompt_role', callback: value => create_save.depth_prompt_role = value, defaultValue: depth_prompt_role_default },
                { id: '#mes_example_textarea', callback: value => create_save.mes_example = value },
                { id: '#character_json_data', callback: () => { } },
                { id: '#alternate_greetings_template', callback: value => create_save.alternate_greetings = value, defaultValue: [] },
                { id: '#character_world', callback: value => create_save.world = value },
                { id: '#_character_extensions_fake', callback: value => create_save.extensions = {} },
            ];

            fields.forEach(field => {
                const fieldValue = field.defaultValue !== undefined ? field.defaultValue : '';
                $(field.id).val(fieldValue);
                field.callback && field.callback(fieldValue);
            });

            $('#character_popup-button-h3').text('Create character');

            create_save.avatar = '';

            $('#add_avatar_button').replaceWith(
                $('#add_avatar_button').val('').clone(true),
            );

            let oldSelectedChar = null;
            if (this_chid !== undefined) {
                oldSelectedChar = characters[this_chid].avatar;
            }

            console.log(`new avatar id: ${avatarId}`);
            createTagMapFromList('#tagList', avatarId);
            await getCharacters();

            select_rm_info('char_create', avatarId, oldSelectedChar);

            crop_data = undefined;

        } catch (error) {
            console.error('Error creating character', error);
            toastr.error('Failed to create character');
        }
    } else {
        try {
            let url = '/api/characters/edit';

            if (crop_data != undefined) {
                url += `?crop=${encodeURIComponent(JSON.stringify(crop_data))}`;
            }

            formData.delete('alternate_greetings');
            const chid = $('.open_alternate_greetings').data('chid');
            if (chid && Array.isArray(characters[chid]?.data?.alternate_greetings)) {
                for (const value of characters[chid].data.alternate_greetings) {
                    formData.append('alternate_greetings', value);
                }
            }

            const fetchResult = await fetch(url, {
                method: 'POST',
                headers: headers,
                body: formData,
                cache: 'no-cache',
            });

            if (!fetchResult.ok) {
                throw new Error('Fetch result is not ok');
            }

            await getOneCharacter(formData.get('avatar_url'));
            favsToHotswap(); // Update fav state

            $('#add_avatar_button').replaceWith(
                $('#add_avatar_button').val('').clone(true),
            );
            $('#create_button').attr('value', 'Save');
            crop_data = undefined;
            await eventSource.emit(event_types.CHARACTER_EDITED, { detail: { id: this_chid, character: characters[this_chid] } });

            // Recreate the chat if it hasn't been used at least once (i.e. with continue).
            const message = getFirstMessage();
            const shouldRegenerateMessage =
                !isNewChat &&
                message.mes &&
                !selected_group &&
                !chat_metadata['tainted'] &&
                (chat.length === 0 || (chat.length === 1 && !chat[0].is_user && !chat[0].is_system));

            if (shouldRegenerateMessage) {
                chat.splice(0, chat.length, message);
                const messageId = (chat.length - 1);
                await eventSource.emit(event_types.MESSAGE_RECEIVED, messageId);
                await clearChat();
                await printMessages();
                await eventSource.emit(event_types.CHARACTER_MESSAGE_RENDERED, messageId);
                await saveChatConditional();
            }
        } catch (error) {
            console.log(error);
            toastr.error('Something went wrong while saving the character, or the image file provided was in an invalid format. Double check that the image is not a webp.');
        }
    }
}

window['SillyTavern'].getContext = function () {
    return {
        chat: chat,
        characters: characters,
        groups: groups,
        name1: name1,
        name2: name2,
        characterId: this_chid,
        groupId: selected_group,
        chatId: selected_group
            ? groups.find(x => x.id == selected_group)?.chat_id
            : (this_chid && characters[this_chid] && characters[this_chid].chat),
        getCurrentChatId: getCurrentChatId,
        getRequestHeaders: getRequestHeaders,
        reloadCurrentChat: reloadCurrentChat,
        renameChat: renameChat,
        saveSettingsDebounced: saveSettingsDebounced,
        onlineStatus: online_status,
        maxContext: Number(max_context),
        chatMetadata: chat_metadata,
        streamingProcessor,
        eventSource: eventSource,
        eventTypes: event_types,
        addOneMessage: addOneMessage,
        generate: Generate,
        sendStreamingRequest: sendStreamingRequest,
        sendGenerationRequest: sendGenerationRequest,
        stopGeneration: stopGeneration,
        getTokenCount: getTokenCount,
        extensionPrompts: extension_prompts,
        setExtensionPrompt: setExtensionPrompt,
        updateChatMetadata: updateChatMetadata,
        saveChat: saveChatConditional,
        openCharacterChat: openCharacterChat,
        openGroupChat: openGroupChat,
        saveMetadata: saveMetadata,
        sendSystemMessage: sendSystemMessage,
        activateSendButtons,
        deactivateSendButtons,
        saveReply,
        substituteParams,
        substituteParamsExtended,
        SlashCommandParser,
        executeSlashCommandsWithOptions,
        /** @deprecated Use SlashCommandParser.addCommandObject() instead */
        registerSlashCommand: registerSlashCommand,
        /** @deprecated Use executeSlashCommandWithOptions instead */
        executeSlashCommands: executeSlashCommands,
        timestampToMoment: timestampToMoment,
        /** @deprecated Handlebars for extensions are no longer supported. */
        registerHelper: () => { },
        registerMacro: MacrosParser.registerMacro.bind(MacrosParser),
        unregisterMacro: MacrosParser.unregisterMacro.bind(MacrosParser),
        registerDebugFunction: registerDebugFunction,
        /** @deprecated Use renderExtensionTemplateAsync instead. */
        renderExtensionTemplate: renderExtensionTemplate,
        renderExtensionTemplateAsync: renderExtensionTemplateAsync,
        registerDataBankScraper: ScraperManager.registerDataBankScraper,
        /** @deprecated Use callGenericPopup or Popup instead. */
        callPopup: callPopup,
        callGenericPopup: callGenericPopup,
        showLoader: showLoader,
        hideLoader: hideLoader,
        mainApi: main_api,
        extensionSettings: extension_settings,
        ModuleWorkerWrapper: ModuleWorkerWrapper,
        getTokenizerModel: getTokenizerModel,
        generateQuietPrompt: generateQuietPrompt,
        writeExtensionField: writeExtensionField,
        getThumbnailUrl: getThumbnailUrl,
        selectCharacterById: selectCharacterById,
        messageFormatting: messageFormatting,
        shouldSendOnEnter: shouldSendOnEnter,
        isMobile: isMobile,
        t: t,
        translate: translate,
        tags: tags,
        tagMap: tag_map,
        menuType: menu_type,
        createCharacterData: create_save,
        /** @deprecated Legacy snake-case naming, compatibility with old extensions */
        event_types: event_types,
        Popup: Popup,
        POPUP_TYPE: POPUP_TYPE,
        POPUP_RESULT: POPUP_RESULT,
    };
};

function swipe_left() {      // when we swipe left..but no generation.
    if (chat.length - 1 === Number(this_edit_mes_id)) {
        closeMessageEditor();
    }

    if (isStreamingEnabled() && streamingProcessor) {
        streamingProcessor.onStopStreaming();
    }

    const swipe_duration = 120;
    const swipe_range = '700px';
    chat[chat.length - 1]['swipe_id']--;

    if (chat[chat.length - 1]['swipe_id'] < 0) {
        chat[chat.length - 1]['swipe_id'] = chat[chat.length - 1]['swipes'].length - 1;
    }

    if (chat[chat.length - 1]['swipe_id'] >= 0) {
        /*$(this).parent().children('swipe_right').css('display', 'flex');
        if (chat[chat.length - 1]['swipe_id'] === 0) {
            $(this).css('display', 'none');
        }*/ // Just in case
        if (!Array.isArray(chat[chat.length - 1]['swipe_info'])) {
            chat[chat.length - 1]['swipe_info'] = [];
        }
        let this_mes_div = $(this).parent();
        let this_mes_block = $(this).parent().children('.mes_block').children('.mes_text');
        const this_mes_div_height = this_mes_div[0].scrollHeight;
        this_mes_div.css('height', this_mes_div_height);
        const this_mes_block_height = this_mes_block[0].scrollHeight;
        chat[chat.length - 1]['mes'] = chat[chat.length - 1]['swipes'][chat[chat.length - 1]['swipe_id']];
        chat[chat.length - 1]['send_date'] = chat[chat.length - 1].swipe_info[chat[chat.length - 1]['swipe_id']]?.send_date || chat[chat.length - 1].send_date; //load the last mes box with the latest generation
        chat[chat.length - 1]['extra'] = JSON.parse(JSON.stringify(chat[chat.length - 1].swipe_info[chat[chat.length - 1]['swipe_id']]?.extra || chat[chat.length - 1].extra));

        if (chat[chat.length - 1].extra) {
            // if message has memory attached - remove it to allow regen
            if (chat[chat.length - 1].extra.memory) {
                delete chat[chat.length - 1].extra.memory;
            }
            // ditto for display text
            if (chat[chat.length - 1].extra.display_text) {
                delete chat[chat.length - 1].extra.display_text;
            }
        }
        $(this).parent().children('.mes_block').transition({
            x: swipe_range,
            duration: animation_duration > 0 ? swipe_duration : 0,
            easing: animation_easing,
            queue: false,
            complete: async function () {
                const is_animation_scroll = ($('#chat').scrollTop() >= ($('#chat').prop('scrollHeight') - $('#chat').outerHeight()) - 10);
                //console.log('on left swipe click calling addOneMessage');
                addOneMessage(chat[chat.length - 1], { type: 'swipe' });

                if (power_user.message_token_count_enabled) {
                    if (!chat[chat.length - 1].extra) {
                        chat[chat.length - 1].extra = {};
                    }

                    const swipeMessage = $('#chat').find(`[mesid="${chat.length - 1}"]`);
                    const tokenCount = await getTokenCountAsync(chat[chat.length - 1].mes, 0);
                    chat[chat.length - 1]['extra']['token_count'] = tokenCount;
                    swipeMessage.find('.tokenCounterDisplay').text(`${tokenCount}t`);
                }

                let new_height = this_mes_div_height - (this_mes_block_height - this_mes_block[0].scrollHeight);
                if (new_height < 103) new_height = 103;
                this_mes_div.animate({ height: new_height + 'px' }, {
                    duration: 0, //used to be 100
                    queue: false,
                    progress: function () {
                        // Scroll the chat down as the message expands

                        if (is_animation_scroll) $('#chat').scrollTop($('#chat')[0].scrollHeight);
                    },
                    complete: function () {
                        this_mes_div.css('height', 'auto');
                        // Scroll the chat down to the bottom once the animation is complete
                        if (is_animation_scroll) $('#chat').scrollTop($('#chat')[0].scrollHeight);
                    },
                });
                $(this).parent().children('.mes_block').transition({
                    x: '-' + swipe_range,
                    duration: 0,
                    easing: animation_easing,
                    queue: false,
                    complete: function () {
                        $(this).parent().children('.mes_block').transition({
                            x: '0px',
                            duration: animation_duration > 0 ? swipe_duration : 0,
                            easing: animation_easing,
                            queue: false,
                            complete: async function () {
                                await eventSource.emit(event_types.MESSAGE_SWIPED, (chat.length - 1));
                                saveChatDebounced();
                            },
                        });
                    },
                });
            },
        });

        $(this).parent().children('.avatar').transition({
            x: swipe_range,
            duration: animation_duration > 0 ? swipe_duration : 0,
            easing: animation_easing,
            queue: false,
            complete: function () {
                $(this).parent().children('.avatar').transition({
                    x: '-' + swipe_range,
                    duration: 0,
                    easing: animation_easing,
                    queue: false,
                    complete: function () {
                        $(this).parent().children('.avatar').transition({
                            x: '0px',
                            duration: animation_duration > 0 ? swipe_duration : 0,
                            easing: animation_easing,
                            queue: false,
                            complete: function () {

                            },
                        });
                    },
                });
            },
        });
    }
    if (chat[chat.length - 1]['swipe_id'] < 0) {
        chat[chat.length - 1]['swipe_id'] = 0;
    }
}

// when we click swipe right button
const swipe_right = () => {
    if (chat.length - 1 === Number(this_edit_mes_id)) {
        closeMessageEditor();
    }

    if (isHordeGenerationNotAllowed()) {
        return unblockGeneration();
    }

    const swipe_duration = 200;
    const swipe_range = 700;
    //console.log(swipe_range);
    let run_generate = false;
    let run_swipe_right = false;
    if (chat[chat.length - 1]['swipe_id'] === undefined) {              // if there is no swipe-message in the last spot of the chat array
        chat[chat.length - 1]['swipe_id'] = 0;                        // set it to id 0
        chat[chat.length - 1]['swipes'] = [];                         // empty the array
        chat[chat.length - 1]['swipe_info'] = [];
        chat[chat.length - 1]['swipes'][0] = chat[chat.length - 1]['mes'];  //assign swipe array with last message from chat
        chat[chat.length - 1]['swipe_info'][0] = { 'send_date': chat[chat.length - 1]['send_date'], 'gen_started': chat[chat.length - 1]['gen_started'], 'gen_finished': chat[chat.length - 1]['gen_finished'], 'extra': JSON.parse(JSON.stringify(chat[chat.length - 1]['extra'])) };
        //assign swipe info array with last message from chat
    }
    if (chat.length === 1 && chat[0]['swipe_id'] !== undefined && chat[0]['swipe_id'] === chat[0]['swipes'].length - 1) {    // if swipe_right is called on the last alternate greeting, loop back around
        chat[0]['swipe_id'] = 0;
    } else {
        chat[chat.length - 1]['swipe_id']++;                                // make new slot in array
    }
    if (chat[chat.length - 1].extra) {
        // if message has memory attached - remove it to allow regen
        if (chat[chat.length - 1].extra.memory) {
            delete chat[chat.length - 1].extra.memory;
        }
        // ditto for display text
        if (chat[chat.length - 1].extra.display_text) {
            delete chat[chat.length - 1].extra.display_text;
        }
    }
    if (!Array.isArray(chat[chat.length - 1]['swipe_info'])) {
        chat[chat.length - 1]['swipe_info'] = [];
    }
    //console.log(chat[chat.length-1]['swipes']);
    if (parseInt(chat[chat.length - 1]['swipe_id']) === chat[chat.length - 1]['swipes'].length && chat.length !== 1) { //if swipe id of last message is the same as the length of the 'swipes' array and not the greeting
        delete chat[chat.length - 1].gen_started;
        delete chat[chat.length - 1].gen_finished;
        run_generate = true;
    } else if (parseInt(chat[chat.length - 1]['swipe_id']) < chat[chat.length - 1]['swipes'].length) { //otherwise, if the id is less than the number of swipes
        chat[chat.length - 1]['mes'] = chat[chat.length - 1]['swipes'][chat[chat.length - 1]['swipe_id']]; //load the last mes box with the latest generation
        chat[chat.length - 1]['send_date'] = chat[chat.length - 1]?.swipe_info[chat[chat.length - 1]['swipe_id']]?.send_date || chat[chat.length - 1]['send_date']; //update send date
        chat[chat.length - 1]['extra'] = JSON.parse(JSON.stringify(chat[chat.length - 1].swipe_info[chat[chat.length - 1]['swipe_id']]?.extra || chat[chat.length - 1].extra || []));
        run_swipe_right = true; //then prepare to do normal right swipe to show next message
    }

    const currentMessage = $('#chat').children().filter(`[mesid="${chat.length - 1}"]`);
    let this_div = currentMessage.children('.swipe_right');
    let this_mes_div = this_div.parent();

    if (chat[chat.length - 1]['swipe_id'] > chat[chat.length - 1]['swipes'].length) { //if we swipe right while generating (the swipe ID is greater than what we are viewing now)
        chat[chat.length - 1]['swipe_id'] = chat[chat.length - 1]['swipes'].length; //show that message slot (will be '...' while generating)
    }
    if (run_generate) {               //hide swipe arrows while generating
        this_div.css('display', 'none');
    }
    // handles animated transitions when swipe right, specifically height transitions between messages
    if (run_generate || run_swipe_right) {
        let this_mes_block = this_mes_div.children('.mes_block').children('.mes_text');
        const this_mes_div_height = this_mes_div[0].scrollHeight;
        const this_mes_block_height = this_mes_block[0].scrollHeight;

        this_mes_div.children('.swipe_left').css('display', 'flex');
        this_mes_div.children('.mes_block').transition({        // this moves the div back and forth
            x: '-' + swipe_range,
            duration: animation_duration > 0 ? swipe_duration : 0,
            easing: animation_easing,
            queue: false,
            complete: async function () {
                /*if (!selected_group) {
                    var typingIndicator = $("#typing_indicator_template .typing_indicator").clone();
                    typingIndicator.find(".typing_indicator_name").text(characters[this_chid].name);
                } */
                /* $("#chat").append(typingIndicator); */
                const is_animation_scroll = ($('#chat').scrollTop() >= ($('#chat').prop('scrollHeight') - $('#chat').outerHeight()) - 10);
                //console.log(parseInt(chat[chat.length-1]['swipe_id']));
                //console.log(chat[chat.length-1]['swipes'].length);
                const swipeMessage = $('#chat').find('[mesid="' + (chat.length - 1) + '"]');
                if (run_generate && parseInt(chat[chat.length - 1]['swipe_id']) === chat[chat.length - 1]['swipes'].length) {
                    //shows "..." while generating
                    swipeMessage.find('.mes_text').html('...');
                    // resets the timer
                    swipeMessage.find('.mes_timer').html('');
                    swipeMessage.find('.tokenCounterDisplay').text('');
                } else {
                    //console.log('showing previously generated swipe candidate, or "..."');
                    //console.log('onclick right swipe calling addOneMessage');
                    addOneMessage(chat[chat.length - 1], { type: 'swipe' });

                    if (power_user.message_token_count_enabled) {
                        if (!chat[chat.length - 1].extra) {
                            chat[chat.length - 1].extra = {};
                        }

                        const tokenCount = await getTokenCountAsync(chat[chat.length - 1].mes, 0);
                        chat[chat.length - 1]['extra']['token_count'] = tokenCount;
                        swipeMessage.find('.tokenCounterDisplay').text(`${tokenCount}t`);
                    }
                }
                let new_height = this_mes_div_height - (this_mes_block_height - this_mes_block[0].scrollHeight);
                if (new_height < 103) new_height = 103;


                this_mes_div.animate({ height: new_height + 'px' }, {
                    duration: 0, //used to be 100
                    queue: false,
                    progress: function () {
                        // Scroll the chat down as the message expands
                        if (is_animation_scroll) $('#chat').scrollTop($('#chat')[0].scrollHeight);
                    },
                    complete: function () {
                        this_mes_div.css('height', 'auto');
                        // Scroll the chat down to the bottom once the animation is complete
                        if (is_animation_scroll) $('#chat').scrollTop($('#chat')[0].scrollHeight);
                    },
                });
                this_mes_div.children('.mes_block').transition({
                    x: swipe_range,
                    duration: 0,
                    easing: animation_easing,
                    queue: false,
                    complete: function () {
                        this_mes_div.children('.mes_block').transition({
                            x: '0px',
                            duration: animation_duration > 0 ? swipe_duration : 0,
                            easing: animation_easing,
                            queue: false,
                            complete: async function () {
                                await eventSource.emit(event_types.MESSAGE_SWIPED, (chat.length - 1));
                                if (run_generate && !is_send_press && parseInt(chat[chat.length - 1]['swipe_id']) === chat[chat.length - 1]['swipes'].length) {
                                    console.debug('caught here 2');
                                    is_send_press = true;
                                    $('.mes_buttons:last').hide();
                                    await Generate('swipe');
                                } else {
                                    if (parseInt(chat[chat.length - 1]['swipe_id']) !== chat[chat.length - 1]['swipes'].length) {
                                        saveChatDebounced();
                                    }
                                }
                            },
                        });
                    },
                });
            },
        });
        this_mes_div.children('.avatar').transition({ // moves avatar along with swipe
            x: '-' + swipe_range,
            duration: animation_duration > 0 ? swipe_duration : 0,
            easing: animation_easing,
            queue: false,
            complete: function () {
                this_mes_div.children('.avatar').transition({
                    x: swipe_range,
                    duration: 0,
                    easing: animation_easing,
                    queue: false,
                    complete: function () {
                        this_mes_div.children('.avatar').transition({
                            x: '0px',
                            duration: animation_duration > 0 ? swipe_duration : 0,
                            easing: animation_easing,
                            queue: false,
                            complete: function () {

                            },
                        });
                    },
                });
            },
        });
    }
};

const CONNECT_API_MAP = {
    // Default APIs not contined inside text gen / chat gen
    'kobold': {
        selected: 'kobold',
        button: '#api_button',
    },
    'horde': {
        selected: 'koboldhorde',
    },
    'novel': {
        selected: 'novel',
        button: '#api_button_novel',
    },
    // KoboldCpp alias
    'kcpp': {
        selected: 'textgenerationwebui',
        button: '#api_button_textgenerationwebui',
        type: textgen_types.KOBOLDCPP,
    },
    // OpenAI alias
    'oai': {
        selected: 'openai',
        button: '#api_button_openai',
        source: chat_completion_sources.OPENAI,
    },
    // Google alias
    'google': {
        selected: 'openai',
        button: '#api_button_openai',
        source: chat_completion_sources.MAKERSUITE,
    },
    // OpenRouter special naming, to differentiate between chat comp and text comp
    'openrouter': {
        selected: 'openai',
        button: '#api_button_openai',
        source: chat_completion_sources.OPENROUTER,
    },
    'openrouter-text': {
        selected: 'textgenerationwebui',
        button: '#api_button_textgenerationwebui',
        type: textgen_types.OPENROUTER,
    },
};

// Collect all unique API names in an array
export const UNIQUE_APIS = [...new Set(Object.values(CONNECT_API_MAP).map(x => x.selected))];

// Fill connections map from textgen_types and chat_completion_sources
for (const textGenType of Object.values(textgen_types)) {
    if (CONNECT_API_MAP[textGenType]) continue;
    CONNECT_API_MAP[textGenType] = {
        selected: 'textgenerationwebui',
        button: '#api_button_textgenerationwebui',
        type: textGenType,
    };
}
for (const chatCompletionSource of Object.values(chat_completion_sources)) {
    if (CONNECT_API_MAP[chatCompletionSource]) continue;
    CONNECT_API_MAP[chatCompletionSource] = {
        selected: 'openai',
        button: '#api_button_openai',
        source: chatCompletionSource,
    };
}

async function selectContextCallback(args, name) {
    if (!name) {
        return power_user.context.preset;
    }

    const quiet = isTrueBoolean(args?.quiet);
    const contextNames = context_presets.map(preset => preset.name);
    const fuse = new Fuse(contextNames);
    const result = fuse.search(name);

    if (result.length === 0) {
        !quiet && toastr.warning(`Context template "${name}" not found`);
        return '';
    }

    const foundName = result[0].item;
    selectContextPreset(foundName, { quiet: quiet });
    return foundName;
}

async function selectInstructCallback(args, name) {
    if (!name) {
        return power_user.instruct.enabled || isTrueBoolean(args?.forceGet) ? power_user.instruct.preset : '';
    }

    const quiet = isTrueBoolean(args?.quiet);
    const instructNames = instruct_presets.map(preset => preset.name);
    const fuse = new Fuse(instructNames);
    const result = fuse.search(name);

    if (result.length === 0) {
        !quiet && toastr.warning(`Instruct template "${name}" not found`);
        return '';
    }

    const foundName = result[0].item;
    selectInstructPreset(foundName, { quiet: quiet });
    return foundName;
}

async function enableInstructCallback() {
    $('#instruct_enabled').prop('checked', true).trigger('input').trigger('change');
    return '';
}

async function disableInstructCallback() {
    $('#instruct_enabled').prop('checked', false).trigger('input').trigger('change');
    return '';
}

/**
 * @param {string} text API name
 */
async function connectAPISlash(args, text) {
    if (!text.trim()) {
        for (const [key, config] of Object.entries(CONNECT_API_MAP)) {
            if (config.selected !== main_api) continue;

            if (config.source) {
                if (oai_settings.chat_completion_source === config.source) {
                    return key;
                } else {
                    continue;
                }
            }

            if (config.type) {
                if (textgen_settings.type === config.type) {
                    return key;
                } else {
                    continue;
                }
            }

            return key;
        }

        console.error('FIXME: The current API is not in the API map');
        return '';
    }

    const apiConfig = CONNECT_API_MAP[text.toLowerCase()];
    if (!apiConfig) {
        toastr.error(`Error: ${text} is not a valid API`);
        return '';
    }

    let connectionRequired = false;

    if (main_api !== apiConfig.selected) {
        $(`#main_api option[value='${apiConfig.selected || text}']`).prop('selected', true);
        $('#main_api').trigger('change');
        connectionRequired = true;
    }

    if (apiConfig.source && oai_settings.chat_completion_source !== apiConfig.source) {
        $(`#chat_completion_source option[value='${apiConfig.source}']`).prop('selected', true);
        $('#chat_completion_source').trigger('change');
        connectionRequired = true;
    }

    if (apiConfig.type && textgen_settings.type !== apiConfig.type) {
        $(`#textgen_type option[value='${apiConfig.type}']`).prop('selected', true);
        $('#textgen_type').trigger('change');
        connectionRequired = true;
    }

    if (connectionRequired && apiConfig.button) {
        $(apiConfig.button).trigger('click');
    }

    const quiet = isTrueBoolean(args?.quiet);
    const toast = quiet ? jQuery() : toastr.info(`API set to ${text}, trying to connect..`);

    try {
        await waitUntilCondition(() => online_status !== 'no_connection', 10000, 100);
        console.log('Connection successful');
    } catch {
        console.log('Could not connect after 10 seconds, skipping.');
    }

    toastr.clear(toast);
    return text;
}

/**
 * Imports supported files dropped into the app window.
 * @param {File[]} files Array of files to process
 * @param {Map<File, string>} [data] Extra data to pass to the import function
 * @returns {Promise<void>}
 */
export async function processDroppedFiles(files, data = new Map()) {
    const allowedMimeTypes = [
        'application/json',
        'image/png',
        'application/yaml',
        'application/x-yaml',
        'text/yaml',
        'text/x-yaml',
    ];

    const allowedExtensions = [
        'charx',
    ];

    for (const file of files) {
        const extension = file.name.split('.').pop().toLowerCase();
        if (allowedMimeTypes.some(x => file.type.startsWith(x)) || allowedExtensions.includes(extension)) {
            const preservedName = data instanceof Map && data.get(file);
            await importCharacter(file, preservedName);
        } else {
            toastr.warning('Unsupported file type: ' + file.name);
        }
    }
}

/**
 * Imports a character from a file.
 * @param {File} file File to import
 * @param {string?} preserveFileName Whether to preserve original file name
 * @returns {Promise<void>}
 */
async function importCharacter(file, preserveFileName = '') {
    if (is_group_generating || is_send_press) {
        toastr.error('Cannot import characters while generating. Stop the request and try again.', 'Import aborted');
        throw new Error('Cannot import character while generating');
    }

    const ext = file.name.match(/\.(\w+)$/);
    if (!ext || !(['json', 'png', 'yaml', 'yml', 'charx'].includes(ext[1].toLowerCase()))) {
        return;
    }

    const format = ext[1].toLowerCase();
    $('#character_import_file_type').val(format);
    const formData = new FormData();
    formData.append('avatar', file);
    formData.append('file_type', format);
    if (preserveFileName) formData.append('preserved_name', preserveFileName);

    const data = await jQuery.ajax({
        type: 'POST',
        url: '/api/characters/import',
        data: formData,
        async: true,
        cache: false,
        contentType: false,
        processData: false,
    });

    if (data.error) {
        toastr.error('The file is likely invalid or corrupted.', 'Could not import character');
        return;
    }

    if (data.file_name !== undefined) {
        $('#character_search_bar').val('').trigger('input');

        let oldSelectedChar = null;
        if (this_chid !== undefined) {
            oldSelectedChar = characters[this_chid].avatar;
        }

        await getCharacters();
        select_rm_info('char_import', data.file_name, oldSelectedChar);
        if (power_user.tag_import_setting !== tag_import_setting.NONE) {
            let currentContext = getContext();
            let avatarFileName = `${data.file_name}.png`;
            let importedCharacter = currentContext.characters.find(character => character.avatar === avatarFileName);
            await importTags(importedCharacter);
        }
    }
}

async function importFromURL(items, files) {
    for (const item of items) {
        if (item.type === 'text/uri-list') {
            const uriList = await new Promise((resolve) => {
                item.getAsString((uriList) => { resolve(uriList); });
            });
            const uris = uriList.split('\n').filter(uri => uri.trim() !== '');
            try {
                for (const uri of uris) {
                    const request = await fetch(uri);
                    const data = await request.blob();
                    const fileName = request.headers.get('Content-Disposition')?.split('filename=')[1]?.replace(/"/g, '') || uri.split('/').pop() || 'file.png';
                    const file = new File([data], fileName, { type: data.type });
                    files.push(file);
                }
            } catch (error) {
                console.error('Failed to import from URL', error);
            }
        }
    }
}

async function doImpersonate(args, prompt) {
    const options = prompt?.trim() ? { quiet_prompt: prompt.trim(), quietToLoud: true } : {};
    const shouldAwait = isTrueBoolean(args?.await);
    const outerPromise = new Promise((outerResolve) => setTimeout(async () => {
        try {
            await waitUntilCondition(() => !is_send_press && !is_group_generating, 10000, 100);
        } catch {
            console.warn('Timeout waiting for generation unlock');
            toastr.warning('Cannot run /impersonate command while the reply is being generated.');
            return '';
        }

        // Prevent generate recursion
        $('#send_textarea').val('')[0].dispatchEvent(new Event('input', { bubbles: true }));

        outerResolve(new Promise(innerResolve => setTimeout(() => innerResolve(Generate('impersonate', options)), 1)));
    }, 1));

    if (shouldAwait) {
        const innerPromise = await outerPromise;
        await innerPromise;
    }

    return '';
}

export async function doNewChat({ deleteCurrentChat = false } = {}) {
    //Make a new chat for selected character
    if ((!selected_group && this_chid == undefined) || menu_type == 'create') {
        return;
    }

    //Fix it; New chat doesn't create while open create character menu
    await clearChat();
    chat.length = 0;

    chat_file_for_del = getCurrentChatDetails()?.sessionName;

    // Make it easier to find in backups
    if (deleteCurrentChat) {
        await saveChatConditional();
    }

    if (selected_group) {
        await createNewGroupChat(selected_group);
        if (deleteCurrentChat) await deleteGroupChat(selected_group, chat_file_for_del);
    }
    else {
        //RossAscends: added character name to new chat filenames and replaced Date.now() with humanizedDateTime;
        chat_metadata = {};
        characters[this_chid].chat = `${name2} - ${humanizedDateTime()}`;
        $('#selected_chat_pole').val(characters[this_chid].chat);
        await getChat();
        await createOrEditCharacter(new CustomEvent('newChat'));
        if (deleteCurrentChat) await delChat(chat_file_for_del + '.jsonl');
    }

}

async function doDeleteChat() {
    await displayPastChats();
    let currentChatDeleteButton = $('.select_chat_block[highlight=\'true\']').parent().find('.PastChat_cross');
    $(currentChatDeleteButton).trigger('click');
    await delay(1);
    $('#dialogue_popup_ok').trigger('click', { fromSlashCommand: true });
    return '';
}

async function doRenameChat(_, chatName) {
    if (!chatName) {
        toastr.warning('Name must be provided as an argument to rename this chat.');
        return '';
    }

    const currentChatName = getCurrentChatId();
    if (!currentChatName) {
        toastr.warning('No chat selected that can be renamed.');
        return '';
    }

    await renameChat(currentChatName, chatName);

    toastr.success(`Successfully renamed chat to: ${chatName}`);
    return '';
}

/**
 * Renames the currently selected chat.
 * @param {string} oldFileName Old name of the chat (no JSONL extension)
 * @param {string} newName New name for the chat (no JSONL extension)
 */
export async function renameChat(oldFileName, newName) {
    const body = {
        is_group: !!selected_group,
        avatar_url: characters[this_chid]?.avatar,
        original_file: `${oldFileName}.jsonl`,
        renamed_file: `${newName.trim()}.jsonl`,
    };

    try {
        showLoader();
        const response = await fetch('/api/chats/rename', {
            method: 'POST',
            body: JSON.stringify(body),
            headers: getRequestHeaders(),
        });

        if (!response.ok) {
            throw new Error('Unsuccessful request.');
        }

        const data = await response.json();

        if (data.error) {
            throw new Error('Server returned an error.');
        }

        if (data.sanitizedFileName) {
            newName = data.sanitizedFileName;
        }

        if (selected_group) {
            await renameGroupChat(selected_group, oldFileName, newName);
        }
        else {
            if (characters[this_chid].chat == oldFileName) {
                characters[this_chid].chat = newName;
                $('#selected_chat_pole').val(characters[this_chid].chat);
                await createOrEditCharacter();
            }
        }

        await reloadCurrentChat();
    } catch {
        hideLoader();
        await delay(500);
        await callPopup('An error has occurred. Chat was not renamed.', 'text');
    } finally {
        hideLoader();
    }
}

/**
 * /getchatname` slash command
 */
async function doGetChatName() {
    return getCurrentChatDetails().sessionName;
}

const isPwaMode = window.navigator.standalone;
if (isPwaMode) { $('body').addClass('PWA'); }

function doCharListDisplaySwitch() {
    power_user.charListGrid = !power_user.charListGrid;
    document.body.classList.toggle('charListGrid', power_user.charListGrid);
    saveSettingsDebounced();
}

function doCloseChat() {
    $('#option_close_chat').trigger('click');
    return '';
}

/**
 * Function to handle the deletion of a character, given a specific popup type and character ID.
 * If popup type equals "del_ch", it will proceed with deletion otherwise it will exit the function.
 * It fetches the delete character route, sending necessary parameters, and in case of success,
 * it proceeds to delete character from UI and saves settings.
 * In case of error during the fetch request, it logs the error details.
 *
 * @param {string} this_chid - The character ID to be deleted.
 * @param {boolean} delete_chats - Whether to delete chats or not.
 */
export async function handleDeleteCharacter(this_chid, delete_chats) {
    if (!characters[this_chid]) {
        return;
    }

    await deleteCharacter(characters[this_chid].avatar, { deleteChats: delete_chats });
}

/**
 * Deletes a character completely, including associated chats if specified
 *
 * @param {string|string[]} characterKey - The key (avatar) of the character to be deleted
 * @param {Object} [options] - Optional parameters for the deletion
 * @param {boolean} [options.deleteChats=true] - Whether to delete associated chats or not
 * @return {Promise<void>} - A promise that resolves when the character is successfully deleted
 */
export async function deleteCharacter(characterKey, { deleteChats = true } = {}) {
    if (!Array.isArray(characterKey)) {
        characterKey = [characterKey];
    }

    for (const key of characterKey) {
        const character = characters.find(x => x.avatar == key);
        if (!character) {
            toastr.warning(`Character ${key} not found. Skipping deletion.`);
            continue;
        }

        const chid = characters.indexOf(character);
        const pastChats = await getPastCharacterChats(chid);

        const msg = { avatar_url: character.avatar, delete_chats: deleteChats };

        const response = await fetch('/api/characters/delete', {
            method: 'POST',
            headers: getRequestHeaders(),
            body: JSON.stringify(msg),
            cache: 'no-cache',
        });

        if (!response.ok) {
            toastr.error(`${response.status} ${response.statusText}`, 'Failed to delete character');
            continue;
        }

        delete tag_map[character.avatar];
        select_rm_info('char_delete', character.name);

        if (deleteChats) {
            for (const chat of pastChats) {
                const name = chat.file_name.replace('.jsonl', '');
                await eventSource.emit(event_types.CHAT_DELETED, name);
            }
        }

        await eventSource.emit(event_types.CHARACTER_DELETED, { id: chid, character: character });
    }

    await removeCharacterFromUI();
}

/**
 * Function to delete a character from UI after character deletion API success.
 * It manages necessary UI changes such as closing advanced editing popup, unsetting
 * character ID, resetting characters array and chat metadata, deselecting character's tab
 * panel, removing character name from navigation tabs, clearing chat, fetching updated list of characters.
 * It also ensures to save the settings after all the operations.
 */
async function removeCharacterFromUI() {
    preserveNeutralChat();
    await clearChat();
    $('#character_cross').trigger('click');
    resetChatState();
    $(document.getElementById('rm_button_selected_ch')).children('h2').text('');
    restoreNeutralChat();
    await getCharacters();
    await printMessages();
    saveSettingsDebounced();
}

async function newAssistantChat() {
    await clearChat();
    chat.splice(0, chat.length);
    chat_metadata = {};
    setCharacterName(neutralCharacterName);
    sendSystemMessage(system_message_types.ASSISTANT_NOTE);
}

function doTogglePanels() {
    $('#option_settings').trigger('click');
    return '';
}

function addDebugFunctions() {
    const doBackfill = async () => {
        for (const message of chat) {
            // System messages are not counted
            if (message.is_system) {
                continue;
            }

            if (!message.extra) {
                message.extra = {};
            }

            message.extra.token_count = await getTokenCountAsync(message.mes, 0);
        }

        await saveChatConditional();
        await reloadCurrentChat();
    };

    registerDebugFunction('forceOnboarding', 'Force onboarding', 'Forces the onboarding process to restart.', async () => {
        firstRun = true;
        await saveSettings();
        location.reload();
    });

    registerDebugFunction('backfillTokenCounts', 'Backfill token counters',
        `Recalculates token counts of all messages in the current chat to refresh the counters.
        Useful when you switch between models that have different tokenizers.
        This is a visual change only. Your chat will be reloaded.`, doBackfill);

    registerDebugFunction('generationTest', 'Send a generation request', 'Generates text using the currently selected API.', async () => {
        const text = prompt('Input text:', 'Hello');
        toastr.info('Working on it...');
        const message = await generateRaw(text, null, false, false);
        alert(message);
    });

    registerDebugFunction('clearPrompts', 'Delete itemized prompts', 'Deletes all itemized prompts from the local storage.', async () => {
        await clearItemizedPrompts();
        toastr.info('Itemized prompts deleted.');
        if (getCurrentChatId()) {
            await reloadCurrentChat();
        }
    });

    registerDebugFunction('toggleEventTracing', 'Toggle event tracing', 'Useful to see what triggered a certain event.', () => {
        localStorage.setItem('eventTracing', localStorage.getItem('eventTracing') === 'true' ? 'false' : 'true');
        toastr.info('Event tracing is now ' + (localStorage.getItem('eventTracing') === 'true' ? 'enabled' : 'disabled'));
    });

    registerDebugFunction('copySetup', 'Copy ST setup to clipboard [WIP]', 'Useful data when reporting bugs', async () => {
        const getContextContents = getContext();
        const getSettingsContents = settings;
        //console.log(getSettingsContents);
        const logMessage = `
\`\`\`
API: ${getSettingsContents.main_api}
API Type: ${getSettingsContents[getSettingsContents.main_api + '_settings'].type}
API server: ${getSettingsContents.api_server}
Model: ${getContextContents.onlineStatus}
Context Template: ${power_user.context.preset}
Instruct Template: ${power_user.instruct.preset}
API Settings: ${JSON.stringify(getSettingsContents[getSettingsContents.main_api + '_settings'], null, 2)}
\`\`\`
    `;

        //console.log(getSettingsContents)
        //console.log(logMessage);

        try {
            await navigator.clipboard.writeText(logMessage);
            toastr.info('Your ST API setup data has been copied to the clipboard.');
        } catch (error) {
            toastr.error('Failed to copy ST Setup to clipboard:', error);
        }
    });
}

jQuery(async function () {
    async function doForceSave() {
        await saveSettings();
        await saveChatConditional();
        toastr.success('Chat and settings saved.');
        return '';
    }

    SlashCommandParser.addCommandObject(SlashCommand.fromProps({
        name: 'dupe',
        callback: duplicateCharacter,
        helpString: 'Duplicates the currently selected character.',
    }));
    SlashCommandParser.addCommandObject(SlashCommand.fromProps({
        name: 'api',
        callback: connectAPISlash,
        returns: 'the current API',
        namedArgumentList: [
            SlashCommandNamedArgument.fromProps({
                name: 'quiet',
                description: 'Suppress the toast message on connection',
                typeList: [ARGUMENT_TYPE.BOOLEAN],
                defaultValue: 'false',
                enumList: commonEnumProviders.boolean('trueFalse')(),
            }),
        ],
        unnamedArgumentList: [
            SlashCommandArgument.fromProps({
                description: 'API to connect to',
                typeList: [ARGUMENT_TYPE.STRING],
                enumList: Object.entries(CONNECT_API_MAP).map(([api, { selected }]) =>
                    new SlashCommandEnumValue(api, selected, enumTypes.getBasedOnIndex(UNIQUE_APIS.findIndex(x => x === selected)),
                        selected[0].toUpperCase() ?? enumIcons.default)),
            }),
        ],
        helpString: `
            <div>
                Connect to an API. If no argument is provided, it will return the currently connected API.
            </div>
            <div>
                <strong>Available APIs:</strong>
                <pre><code>${Object.keys(CONNECT_API_MAP).join(', ')}</code></pre>
            </div>
        `,
    }));
    SlashCommandParser.addCommandObject(SlashCommand.fromProps({
        name: 'impersonate',
        callback: doImpersonate,
        aliases: ['imp'],
        namedArgumentList: [
            new SlashCommandNamedArgument(
                'await',
                'Whether to await for the triggered generation before continuing',
                [ARGUMENT_TYPE.BOOLEAN],
                false,
                false,
                'false',
            ),
        ],
        unnamedArgumentList: [
            new SlashCommandArgument(
                'prompt', [ARGUMENT_TYPE.STRING], false,
            ),
        ],
        helpString: `
            <div>
                Calls an impersonation response, with an optional additional prompt.
            </div>
            <div>
                If <code>await=true</code> named argument is passed, the command will wait for the impersonation to end before continuing.
            </div>
            <div>
                <strong>Example:</strong>
                <ul>
                    <li>
                        <pre><code class="language-stscript">/impersonate What is the meaning of life?</code></pre>
                    </li>
                </ul>
            </div>
        `,
    }));
    SlashCommandParser.addCommandObject(SlashCommand.fromProps({
        name: 'delchat',
        callback: doDeleteChat,
        helpString: 'Deletes the current chat.',
    }));
    SlashCommandParser.addCommandObject(SlashCommand.fromProps({
        name: 'renamechat',
        callback: doRenameChat,
        unnamedArgumentList: [
            new SlashCommandArgument(
                'new chat name', [ARGUMENT_TYPE.STRING], true,
            ),
        ],
        helpString: 'Renames the current chat.',
    }));
    SlashCommandParser.addCommandObject(SlashCommand.fromProps({
        name: 'getchatname',
        callback: doGetChatName,
        returns: 'chat file name',
        helpString: 'Returns the name of the current chat file into the pipe.',
    }));
    SlashCommandParser.addCommandObject(SlashCommand.fromProps({
        name: 'closechat',
        callback: doCloseChat,
        helpString: 'Closes the current chat.',
    }));
    SlashCommandParser.addCommandObject(SlashCommand.fromProps({
        name: 'tempchat',
        callback: () => {
            return new Promise((resolve, reject) => {
                const eventCallback = async (chatId) => {
                    if (chatId) {
                        return reject('Not in a temporary chat');
                    }
                    await newAssistantChat();
                    return resolve('');
                };
                eventSource.once(event_types.CHAT_CHANGED, eventCallback);
                doCloseChat();
                setTimeout(() => {
                    reject('Failed to open temporary chat');
                    eventSource.removeListener(event_types.CHAT_CHANGED, eventCallback);
                }, debounce_timeout.relaxed);
            });
        },
        helpString: 'Opens a temporary chat with Assistant.',
    }));
    SlashCommandParser.addCommandObject(SlashCommand.fromProps({
        name: 'panels',
        callback: doTogglePanels,
        aliases: ['togglepanels'],
        helpString: 'Toggle UI panels on/off',
    }));
    SlashCommandParser.addCommandObject(SlashCommand.fromProps({
        name: 'forcesave',
        callback: doForceSave,
        helpString: 'Forces a save of the current chat and settings',
    }));
    SlashCommandParser.addCommandObject(SlashCommand.fromProps({
        name: 'instruct',
        callback: selectInstructCallback,
        returns: 'current template',
        namedArgumentList: [
            SlashCommandNamedArgument.fromProps({
                name: 'quiet',
                description: 'Suppress the toast message on template change',
                typeList: [ARGUMENT_TYPE.BOOLEAN],
                defaultValue: 'false',
                enumList: commonEnumProviders.boolean('trueFalse')(),
            }),
            SlashCommandNamedArgument.fromProps({
                name: 'forceGet',
                description: 'Force getting a name even if instruct mode is disabled',
                typeList: [ARGUMENT_TYPE.BOOLEAN],
                defaultValue: 'false',
                enumList: commonEnumProviders.boolean('trueFalse')(),
            }),
        ],
        unnamedArgumentList: [
            SlashCommandArgument.fromProps({
                description: 'instruct template name',
                typeList: [ARGUMENT_TYPE.STRING],
                enumProvider: () => instruct_presets.map(preset => new SlashCommandEnumValue(preset.name, null, enumTypes.enum, enumIcons.preset)),
            }),
        ],
        helpString: `
            <div>
                Selects instruct mode template by name. Enables instruct mode if not already enabled.
                Gets the current instruct template if no name is provided and instruct mode is enabled or <code>forceGet=true</code> is passed.
            </div>
            <div>
                <strong>Example:</strong>
                <ul>
                    <li>
                        <pre><code class="language-stscript">/instruct creative</code></pre>
                    </li>
                </ul>
            </div>
        `,
    }));
    SlashCommandParser.addCommandObject(SlashCommand.fromProps({
        name: 'instruct-on',
        callback: enableInstructCallback,
        helpString: 'Enables instruct mode.',
    }));
    SlashCommandParser.addCommandObject(SlashCommand.fromProps({
        name: 'instruct-off',
        callback: disableInstructCallback,
        helpString: 'Disables instruct mode',
    }));
    SlashCommandParser.addCommandObject(SlashCommand.fromProps({
        name: 'instruct-state',
        aliases: ['instruct-toggle'],
        helpString: 'Gets the current instruct mode state. If an argument is provided, it will set the instruct mode state.',
        unnamedArgumentList: [
            SlashCommandArgument.fromProps({
                description: 'instruct mode state',
                typeList: [ARGUMENT_TYPE.BOOLEAN],
                enumList: commonEnumProviders.boolean('trueFalse')(),
            }),
        ],
        callback: async (_args, state) => {
            if (!state || typeof state !== 'string') {
                return String(power_user.instruct.enabled);
            }

            const newState = isTrueBoolean(state);
            newState ? enableInstructCallback() : disableInstructCallback();
            return String(power_user.instruct.enabled);
        },
    }));
    SlashCommandParser.addCommandObject(SlashCommand.fromProps({
        name: 'context',
        callback: selectContextCallback,
        returns: 'template name',
        namedArgumentList: [
            SlashCommandNamedArgument.fromProps({
                name: 'quiet',
                description: 'Suppress the toast message on template change',
                typeList: [ARGUMENT_TYPE.BOOLEAN],
                defaultValue: 'false',
                enumList: commonEnumProviders.boolean('trueFalse')(),
            }),
        ],
        unnamedArgumentList: [
            SlashCommandArgument.fromProps({
                description: 'context template name',
                typeList: [ARGUMENT_TYPE.STRING],
                enumProvider: () => context_presets.map(preset => new SlashCommandEnumValue(preset.name, null, enumTypes.enum, enumIcons.preset)),
            }),
        ],
        helpString: 'Selects context template by name. Gets the current template if no name is provided',
    }));
    SlashCommandParser.addCommandObject(SlashCommand.fromProps({
        name: 'chat-manager',
        callback: () => {
            $('#option_select_chat').trigger('click');
            return '';
        },
        aliases: ['chat-history', 'manage-chats'],
        helpString: 'Opens the chat manager for the current character/group.',
    }));

    setTimeout(function () {
        $('#groupControlsToggle').trigger('click');
        $('#groupCurrentMemberListToggle .inline-drawer-icon').trigger('click');
    }, 200);

    $(document).on('click', '.api_loading', () => cancelStatusCheck('Canceled because connecting was manually canceled'));

    //////////INPUT BAR FOCUS-KEEPING LOGIC/////////////
    let S_TAPreviouslyFocused = false;
    $('#send_textarea').on('focusin focus click', () => {
        S_TAPreviouslyFocused = true;
    });
    $('#send_but, #option_regenerate, #option_continue, #mes_continue, #mes_impersonate').on('click', () => {
        if (S_TAPreviouslyFocused) {
            $('#send_textarea').focus();
        }
    });
    $(document).click(event => {
        if ($(':focus').attr('id') !== 'send_textarea') {
            var validIDs = ['options_button', 'send_but', 'mes_impersonate', 'mes_continue', 'send_textarea', 'option_regenerate', 'option_continue'];
            if (!validIDs.includes($(event.target).attr('id'))) {
                S_TAPreviouslyFocused = false;
            }
        } else {
            S_TAPreviouslyFocused = true;
        }
    });

    /////////////////

    $('#swipes-checkbox').change(function () {
        swipes = !!$('#swipes-checkbox').prop('checked');
        if (swipes) {
            //console.log('toggle change calling showswipebtns');
            showSwipeButtons();
        } else {
            hideSwipeButtons();
        }
        saveSettingsDebounced();
    });

    ///// SWIPE BUTTON CLICKS ///////

    $(document).on('click', '.swipe_right', swipe_right);

    $(document).on('click', '.swipe_left', swipe_left);

    const debouncedCharacterSearch = debounce((searchQuery) => {
        entitiesFilter.setFilterData(FILTER_TYPES.SEARCH, searchQuery);
    });
    $('#character_search_bar').on('input', function () {
        const searchQuery = String($(this).val());
        debouncedCharacterSearch(searchQuery);
    });

    $('#mes_impersonate').on('click', function () {
        $('#option_impersonate').trigger('click');
    });

    $('#mes_continue').on('click', function () {
        $('#option_continue').trigger('click');
    });

    $('#send_but').on('click', function () {
        sendTextareaMessage();
    });

    //menu buttons setup

    $('#rm_button_settings').click(function () {
        selected_button = 'settings';
        selectRightMenuWithAnimation('rm_api_block');
    });
    $('#rm_button_characters').click(function () {
        selected_button = 'characters';
        select_rm_characters();
    });
    $('#rm_button_back').click(function () {
        selected_button = 'characters';
        select_rm_characters();
    });
    $('#rm_button_create').click(function () {
        selected_button = 'create';
        select_rm_create();
    });
    $('#rm_button_selected_ch').click(function () {
        if (selected_group) {
            select_group_chats(selected_group);
        } else {
            selected_button = 'character_edit';
            select_selected_character(this_chid);
        }
        $('#character_search_bar').val('').trigger('input');
    });

    $(document).on('click', '.character_select', async function () {
        const id = $(this).attr('chid');
        await selectCharacterById(id);
    });

    $(document).on('click', '.bogus_folder_select', function () {
        const tagId = $(this).attr('tagid');
        console.debug('Bogus folder clicked', tagId);
        chooseBogusFolder($(this), tagId);
    });

    /**
     * Sets the scroll height of the edit textarea to fit the content.
     * @param {HTMLTextAreaElement} e Textarea element to auto-fit
     */
    function autoFitEditTextArea(e) {
        scroll_holder = chatElement[0].scrollTop;
        e.style.height = '0px';
        const newHeight = e.scrollHeight + 4;
        e.style.height = `${newHeight}px`;
        is_use_scroll_holder = true;
    }
    const autoFitEditTextAreaDebounced = debounce(autoFitEditTextArea, debounce_timeout.short);
    document.addEventListener('input', e => {
        if (e.target instanceof HTMLTextAreaElement && e.target.classList.contains('edit_textarea')) {
            const scrollbarShown = e.target.clientWidth < e.target.offsetWidth && e.target.offsetHeight >= window.innerHeight * 0.75;
            const immediately = (e.target.scrollHeight > e.target.offsetHeight && !scrollbarShown) || e.target.value === '';
            immediately ? autoFitEditTextArea(e.target) : autoFitEditTextAreaDebounced(e.target);
        }
    });
    const chatElementScroll = document.getElementById('chat');
    const chatScrollHandler = function () {
        if (power_user.waifuMode) {
            scrollLock = true;
            return;
        }

        const scrollIsAtBottom = Math.abs(chatElementScroll.scrollHeight - chatElementScroll.clientHeight - chatElementScroll.scrollTop) < 1;

        // Resume autoscroll if the user scrolls to the bottom
        if (scrollLock && scrollIsAtBottom) {
            scrollLock = false;
        }

        // Cancel autoscroll if the user scrolls up
        if (!scrollLock && !scrollIsAtBottom) {
            scrollLock = true;
        }
    };
    chatElementScroll.addEventListener('wheel', chatScrollHandler, { passive: true });
    chatElementScroll.addEventListener('touchmove', chatScrollHandler, { passive: true });
    chatElementScroll.addEventListener('scroll', function () {
        if (is_use_scroll_holder) {
            this.scrollTop = scroll_holder;
            is_use_scroll_holder = false;
        }
    }, { passive: true });

    $(document).on('click', '.mes', function () {
        //when a 'delete message' parent div is clicked
        // and we are in delete mode and del_checkbox is visible
        if (!is_delete_mode || !$(this).children('.del_checkbox').is(':visible')) {
            return;
        }
        $('.mes').children('.del_checkbox').each(function () {
            $(this).prop('checked', false);
            $(this).parent().removeClass('selected');
        });
        $(this).addClass('selected'); //sets the bg of the mes selected for deletion
        var i = Number($(this).attr('mesid')); //checks the message ID in the chat
        this_del_mes = i;
        //as long as the current message ID is less than the total chat length
        while (i < chat.length) {
            //sets the bg of the all msgs BELOW the selected .mes
            $(`.mes[mesid="${i}"]`).addClass('selected');
            $(`.mes[mesid="${i}"]`).children('.del_checkbox').prop('checked', true);
            i++;
        }
    });

    $(document).on('click', '.PastChat_cross', function (e) {
        e.stopPropagation();
        chat_file_for_del = $(this).attr('file_name');
        console.debug('detected cross click for' + chat_file_for_del);
        callPopup('<h3>Delete the Chat File?</h3>', 'del_chat');
    });

    $('#advanced_div').click(function () {
        if (!is_advanced_char_open) {
            is_advanced_char_open = true;
            $('#character_popup').css({ 'display': 'flex', 'opacity': 0.0 }).addClass('open');
            $('#character_popup').transition({
                opacity: 1.0,
                duration: animation_duration,
                easing: animation_easing,
            });
        } else {
            is_advanced_char_open = false;
            $('#character_popup').css('display', 'none').removeClass('open');
        }
    });

    $('#character_cross').click(function () {
        is_advanced_char_open = false;
        $('#character_popup').transition({
            opacity: 0,
            duration: animation_duration,
            easing: animation_easing,
        });
        setTimeout(function () { $('#character_popup').css('display', 'none'); }, animation_duration);
    });

    $('#character_popup_ok').click(function () {
        is_advanced_char_open = false;
        $('#character_popup').css('display', 'none');
    });

    $('#dialogue_popup_ok').click(async function (e, customData) {
        const fromSlashCommand = customData?.fromSlashCommand || false;
        dialogueCloseStop = false;
        $('#shadow_popup').transition({
            opacity: 0,
            duration: animation_duration,
            easing: animation_easing,
        });
        setTimeout(function () {
            if (dialogueCloseStop) return;
            $('#shadow_popup').css('display', 'none');
            $('#dialogue_popup').removeClass('large_dialogue_popup');
            $('#dialogue_popup').removeClass('wide_dialogue_popup');
        }, animation_duration);

        if (popup_type == 'del_chat') {
            //close past chat popup
            $('#select_chat_cross').trigger('click');
            showLoader();
            if (selected_group) {
                await deleteGroupChat(selected_group, chat_file_for_del);
            } else {
                await delChat(chat_file_for_del);
            }

            if (fromSlashCommand) {  // When called from `/delchat` command, don't re-open the history view.
                $('#options').hide();  // hide option popup menu
                hideLoader();
            } else {  // Open the history view again after 2 seconds (delay to avoid edge cases for deleting last chat).
                setTimeout(function () {
                    $('#option_select_chat').click();
                    $('#options').hide();  // hide option popup menu
                    hideLoader();
                }, 2000);
            }
        }

        if (dialogueResolve) {
            if (popup_type == 'input') {
                dialogueResolve($('#dialogue_popup_input').val());
                $('#dialogue_popup_input').val('');

            }
            else {
                dialogueResolve(true);

            }

            dialogueResolve = null;
        }
    });

    $('#dialogue_popup_cancel').click(function (e) {
        dialogueCloseStop = false;
        $('#shadow_popup').transition({
            opacity: 0,
            duration: animation_duration,
            easing: animation_easing,
        });
        setTimeout(function () {
            if (dialogueCloseStop) return;
            $('#shadow_popup').css('display', 'none');
            $('#dialogue_popup').removeClass('large_dialogue_popup');
        }, animation_duration);

        //$("#shadow_popup").css("opacity:", 0.0);
        popup_type = '';

        if (dialogueResolve) {
            dialogueResolve(false);
            dialogueResolve = null;
        }

    });

    $('#add_avatar_button').change(function () {
        read_avatar_load(this);
    });

    $('#form_create').submit(createOrEditCharacter);

    $('#delete_button').on('click', async function () {
        if (!this_chid) {
            toastr.warning('No character selected.');
            return;
        }

        let deleteChats = false;

        const confirm = await Popup.show.confirm('Delete the character?', `
            <b>THIS IS PERMANENT!<br><br>
                <label for="del_char_checkbox" class="checkbox_label justifyCenter">
                    <input type="checkbox" id="del_char_checkbox" />
                    <small>Also delete the chat files</small>
                </label></b>`, {
            onClose: () => deleteChats = !!$('#del_char_checkbox').prop('checked'),
        });
        if (!confirm) {
            return;
        }

        await deleteCharacter(characters[this_chid].avatar, { deleteChats: deleteChats });
    });

    //////// OPTIMIZED ALL CHAR CREATION/EDITING TEXTAREA LISTENERS ///////////////

    $('#character_name_pole').on('input', function () {
        if (menu_type == 'create') {
            create_save.name = String($('#character_name_pole').val());
        }
    });

    const elementsToUpdate = {
        '#description_textarea': function () { create_save.description = String($('#description_textarea').val()); },
        '#creator_notes_textarea': function () { create_save.creator_notes = String($('#creator_notes_textarea').val()); },
        '#character_version_textarea': function () { create_save.character_version = String($('#character_version_textarea').val()); },
        '#system_prompt_textarea': function () { create_save.system_prompt = String($('#system_prompt_textarea').val()); },
        '#post_history_instructions_textarea': function () { create_save.post_history_instructions = String($('#post_history_instructions_textarea').val()); },
        '#creator_textarea': function () { create_save.creator = String($('#creator_textarea').val()); },
        '#tags_textarea': function () { create_save.tags = String($('#tags_textarea').val()); },
        '#personality_textarea': function () { create_save.personality = String($('#personality_textarea').val()); },
        '#scenario_pole': function () { create_save.scenario = String($('#scenario_pole').val()); },
        '#mes_example_textarea': function () { create_save.mes_example = String($('#mes_example_textarea').val()); },
        '#firstmessage_textarea': function () { create_save.first_message = String($('#firstmessage_textarea').val()); },
        '#talkativeness_slider': function () { create_save.talkativeness = Number($('#talkativeness_slider').val()); },
        '#depth_prompt_prompt': function () { create_save.depth_prompt_prompt = String($('#depth_prompt_prompt').val()); },
        '#depth_prompt_depth': function () { create_save.depth_prompt_depth = Number($('#depth_prompt_depth').val()); },
        '#depth_prompt_role': function () { create_save.depth_prompt_role = String($('#depth_prompt_role').val()); },
    };

    Object.keys(elementsToUpdate).forEach(function (id) {
        $(id).on('input', function () {
            if (menu_type == 'create') {
                elementsToUpdate[id]();
            } else {
                saveCharacterDebounced();
            }
        });
    });

    $('#favorite_button').on('click', function () {
        updateFavButtonState(!fav_ch_checked);
        if (menu_type != 'create') {
            saveCharacterDebounced();
        }
    });

    /* $("#renameCharButton").on('click', renameCharacter); */

    $(document).on('click', '.renameChatButton', async function (e) {
        e.stopPropagation();
        const oldFileNameFull = $(this).closest('.select_chat_block_wrapper').find('.select_chat_block_filename').text();
        const oldFileName = oldFileNameFull.replace('.jsonl', '');

        const popupText = await renderTemplateAsync('chatRename');
        const newName = await callPopup(popupText, 'input', oldFileName);

        if (!newName || newName == oldFileName) {
            console.log('no new name found, aborting');
            return;
        }

        await renameChat(oldFileName, newName);

        await delay(250);
        $('#option_select_chat').trigger('click');
        $('#options').hide();
    });

    $(document).on('click', '.exportChatButton, .exportRawChatButton', async function (e) {
        e.stopPropagation();
        const format = $(this).data('format') || 'txt';
        await saveChatConditional();
        const filenamefull = $(this).closest('.select_chat_block_wrapper').find('.select_chat_block_filename').text();
        console.log(`exporting ${filenamefull} in ${format} format`);

        const filename = filenamefull.replace('.jsonl', '');
        const body = {
            is_group: !!selected_group,
            avatar_url: characters[this_chid]?.avatar,
            file: `${filename}.jsonl`,
            exportfilename: `${filename}.${format}`,
            format: format,
        };
        console.log(body);
        try {
            const response = await fetch('/api/chats/export', {
                method: 'POST',
                body: JSON.stringify(body),
                headers: getRequestHeaders(),
            });
            const data = await response.json();
            if (!response.ok) {
                // display error message
                console.log(data.message);
                await delay(250);
                toastr.error(`Error: ${data.message}`);
                return;
            } else {
                const mimeType = format == 'txt' ? 'text/plain' : 'application/octet-stream';
                // success, handle response data
                console.log(data);
                await delay(250);
                toastr.success(data.message);
                download(data.result, body.exportfilename, mimeType);
            }
        } catch (error) {
            // display error message
            console.log(`An error has occurred: ${error.message}`);
            await delay(250);
            toastr.error(`Error: ${error.message}`);
        }
    });

    ///////////////////////////////////////////////////////////////////////////////////

    $('#api_button').click(function (e) {
        if ($('#api_url_text').val() != '') {
            let value = formatKoboldUrl(String($('#api_url_text').val()).trim());

            if (!value) {
                toastr.error('Please enter a valid URL.');
                return;
            }

            $('#api_url_text').val(value);
            api_server = value;
            startStatusLoading();

            main_api = 'kobold';
            saveSettingsDebounced();
            getStatusKobold();
        }
    });

    $('#api_button_textgenerationwebui').on('click', async function (e) {
        const keys = [
            { id: 'api_key_mancer', secret: SECRET_KEYS.MANCER },
            { id: 'api_key_vllm', secret: SECRET_KEYS.VLLM },
            { id: 'api_key_aphrodite', secret: SECRET_KEYS.APHRODITE },
            { id: 'api_key_tabby', secret: SECRET_KEYS.TABBY },
            { id: 'api_key_togetherai', secret: SECRET_KEYS.TOGETHERAI },
            { id: 'api_key_ooba', secret: SECRET_KEYS.OOBA },
            { id: 'api_key_infermaticai', secret: SECRET_KEYS.INFERMATICAI },
            { id: 'api_key_dreamgen', secret: SECRET_KEYS.DREAMGEN },
            { id: 'api_key_openrouter-tg', secret: SECRET_KEYS.OPENROUTER },
            { id: 'api_key_koboldcpp', secret: SECRET_KEYS.KOBOLDCPP },
            { id: 'api_key_llamacpp', secret: SECRET_KEYS.LLAMACPP },
            { id: 'api_key_featherless', secret: SECRET_KEYS.FEATHERLESS },
            { id: 'api_key_huggingface', secret: SECRET_KEYS.HUGGINGFACE },
        ];

        for (const key of keys) {
            const keyValue = String($(`#${key.id}`).val()).trim();
            if (keyValue.length) {
                await writeSecret(key.secret, keyValue);
            }
        }

        validateTextGenUrl();
        startStatusLoading();
        main_api = 'textgenerationwebui';
        saveSettingsDebounced();
        getStatusTextgen();
    });

    $('#api_button_novel').on('click', async function (e) {
        e.stopPropagation();
        const api_key_novel = String($('#api_key_novel').val()).trim();

        if (api_key_novel.length) {
            await writeSecret(SECRET_KEYS.NOVEL, api_key_novel);
        }

        if (!secret_state[SECRET_KEYS.NOVEL]) {
            console.log('No secret key saved for NovelAI');
            return;
        }

        startStatusLoading();
        // Check near immediately rather than waiting for up to 90s
        await getStatusNovel();
    });

    var button = $('#options_button');
    var menu = $('#options');

    function showMenu() {
        showBookmarksButtons();
        // menu.stop()
        menu.fadeIn(animation_duration);
        optionsPopper.update();
    }

    function hideMenu() {
        // menu.stop();
        menu.fadeOut(animation_duration);
        optionsPopper.update();
    }

    function isMouseOverButtonOrMenu() {
        return menu.is(':hover, :focus-within') || button.is(':hover, :focus');
    }

    button.on('click', function () {
        if (menu.is(':visible')) {
            hideMenu();
        } else {
            showMenu();
        }
    });
    button.on('blur', function () {
        //delay to prevent menu hiding when mouse leaves button into menu
        setTimeout(() => {
            if (!isMouseOverButtonOrMenu()) { hideMenu(); }
        }, 100);
    });
    menu.on('blur', function () {
        //delay to prevent menu hide when mouseleaves menu into button
        setTimeout(() => {
            if (!isMouseOverButtonOrMenu()) { hideMenu(); }
        }, 100);
    });
    $(document).on('click', function () {
        if (!isMouseOverButtonOrMenu() && menu.is(':visible')) { hideMenu(); }
    });

    /* $('#set_chat_scenario').on('click', setScenarioOverride); */

    ///////////// OPTIMIZED LISTENERS FOR LEFT SIDE OPTIONS POPUP MENU //////////////////////
    $('#options [id]').on('click', async function (event, customData) {
        const fromSlashCommand = customData?.fromSlashCommand || false;
        var id = $(this).attr('id');

        // Check whether a custom prompt was provided via custom data (for example through a slash command)
        const additionalPrompt = customData?.additionalPrompt?.trim() || undefined;
        const buildOrFillAdditionalArgs = (args = {}) => ({
            ...args,
            ...(additionalPrompt !== undefined && { quiet_prompt: additionalPrompt, quietToLoud: true }),
        });

        if (id == 'option_select_chat') {
            if ((selected_group && !is_group_generating) || (this_chid !== undefined && !is_send_press) || fromSlashCommand) {
                await displayPastChats();
                //this is just to avoid the shadow for past chat view when using /delchat
                //however, the dialog popup still gets one..
                if (!fromSlashCommand) {
                    console.log('displaying shadow');
                    $('#shadow_select_chat_popup').css('display', 'block');
                    $('#shadow_select_chat_popup').css('opacity', 0.0);
                    $('#shadow_select_chat_popup').transition({
                        opacity: 1.0,
                        duration: animation_duration,
                        easing: animation_easing,
                    });
                }
            }
        }

        else if (id == 'option_start_new_chat') {
            if ((selected_group || this_chid !== undefined) && !is_send_press) {
                let deleteCurrentChat = false;
                const result = await Popup.show.confirm(t`Start new chat?`, await renderTemplateAsync('newChatConfirm'), {
                    onClose: () => deleteCurrentChat = !!$('#del_chat_checkbox').prop('checked'),
                });
                if (!result) {
                    return;
                }

                await doNewChat({ deleteCurrentChat: deleteCurrentChat });
            }
            if (!selected_group && this_chid === undefined && !is_send_press) {
                await newAssistantChat();
            }
        }

        else if (id == 'option_regenerate') {
            closeMessageEditor();
            if (is_send_press == false) {
                //hideSwipeButtons();

                if (selected_group) {
                    regenerateGroup();
                }
                else {
                    is_send_press = true;
                    Generate('regenerate', buildOrFillAdditionalArgs());
                }
            }
        }

        else if (id == 'option_impersonate') {
            if (is_send_press == false || fromSlashCommand) {
                is_send_press = true;
                Generate('impersonate', buildOrFillAdditionalArgs());
            }
        }

        else if (id == 'option_continue') {
            if (is_send_press == false || fromSlashCommand) {
                is_send_press = true;
                Generate('continue', buildOrFillAdditionalArgs());
            }
        }

        else if (id == 'option_delete_mes') {
            setTimeout(() => openMessageDelete(fromSlashCommand), animation_duration);
        }

        else if (id == 'option_close_chat') {
            if (is_send_press == false) {
                await clearChat();
                chat.length = 0;
                resetSelectedGroup();
                setCharacterId(undefined);
                setCharacterName('');
                setActiveCharacter(null);
                setActiveGroup(null);
                this_edit_mes_id = undefined;
                chat_metadata = {};
                selected_button = 'characters';
                $('#rm_button_selected_ch').children('h2').text('');
                select_rm_characters();
                sendSystemMessage(system_message_types.WELCOME);
                sendSystemMessage(system_message_types.WELCOME_PROMPT);
                await getClientVersion();
                await eventSource.emit(event_types.CHAT_CHANGED, getCurrentChatId());
            } else {
                toastr.info('Please stop the message generation first.');
            }
        }

        else if (id === 'option_settings') {
            //var checkBox = document.getElementById("waifuMode");
            var topBar = document.getElementById('top-bar');
            var topSettingsHolder = document.getElementById('top-settings-holder');
            var divchat = document.getElementById('chat');

            //if (checkBox.checked) {
            if (topBar.style.display === 'none') {
                topBar.style.display = ''; // or "inline-block" if that's the original display value
                topSettingsHolder.style.display = ''; // or "inline-block" if that's the original display value

                divchat.style.borderRadius = '';
                divchat.style.backgroundColor = '';

            } else {

                divchat.style.borderRadius = '10px'; // Adjust the value to control the roundness of the corners
                divchat.style.backgroundColor = ''; // Set the background color to your preference

                topBar.style.display = 'none';
                topSettingsHolder.style.display = 'none';
            }
            //}
        }
        hideMenu();
    });

    $('#newChatFromManageScreenButton').on('click', async function () {
        await doNewChat({ deleteCurrentChat: false });
        $('#select_chat_cross').trigger('click');
    });

    //////////////////////////////////////////////////////////////////////////////////////////////

    //functionality for the cancel delete messages button, reverts to normal display of input form
    $('#dialogue_del_mes_cancel').click(function () {
        $('#dialogue_del_mes').css('display', 'none');
        $('#send_form').css('display', css_send_form_display);
        $('.del_checkbox').each(function () {
            $(this).css('display', 'none');
            $(this).parent().children('.for_checkbox').css('display', 'block');
            $(this).parent().removeClass('selected');
            $(this).prop('checked', false);
        });
        showSwipeButtons();
        this_del_mes = -1;
        is_delete_mode = false;
    });

    //confirms message deletion with the "ok" button
    $('#dialogue_del_mes_ok').on('click', async function () {
        $('#dialogue_del_mes').css('display', 'none');
        $('#send_form').css('display', css_send_form_display);
        $('.del_checkbox').each(function () {
            $(this).css('display', 'none');
            $(this).parent().children('.for_checkbox').css('display', 'block');
            $(this).parent().removeClass('selected');
            $(this).prop('checked', false);
        });

        if (this_del_mes >= 0) {
            $(`.mes[mesid="${this_del_mes}"]`).nextAll('div').remove();
            $(`.mes[mesid="${this_del_mes}"]`).remove();
            chat.length = this_del_mes;
            await saveChatConditional();
            chatElement.scrollTop(chatElement[0].scrollHeight);
            await eventSource.emit(event_types.MESSAGE_DELETED, chat.length);
            $('#chat .mes').removeClass('last_mes');
            $('#chat .mes').last().addClass('last_mes');
        } else {
            console.log('this_del_mes is not >= 0, not deleting');
        }

        showSwipeButtons();
        this_del_mes = -1;
        is_delete_mode = false;
    });

    $('#settings_preset').change(function () {
        if ($('#settings_preset').find(':selected').val() != 'gui') {
            preset_settings = $('#settings_preset').find(':selected').text();
            const preset = koboldai_settings[koboldai_setting_names[preset_settings]];
            loadKoboldSettings(preset);
            setGenerationParamsFromPreset(preset);
            $('#kobold_api-settings').find('input').prop('disabled', false);
            $('#kobold_api-settings').css('opacity', 1.0);
            $('#kobold_order')
                .css('opacity', 1)
                .sortable('enable');
        } else {
            //$('.button').disableSelection();
            preset_settings = 'gui';

            $('#kobold_api-settings').find('input').prop('disabled', true);
            $('#kobold_api-settings').css('opacity', 0.5);

            $('#kobold_order')
                .css('opacity', 0.5)
                .sortable('disable');
        }
        saveSettingsDebounced();
    });

    $('#settings_preset_novel').change(function () {
        nai_settings.preset_settings_novel = $('#settings_preset_novel')
            .find(':selected')
            .text();

        const preset = novelai_settings[novelai_setting_names[nai_settings.preset_settings_novel]];
        loadNovelPreset(preset);
        amount_gen = Number($('#amount_gen').val());
        max_context = Number($('#max_context').val());

        saveSettingsDebounced();
    });

    $('#main_api').change(function () {
        cancelStatusCheck('Canceled because main api changed');
        changeMainAPI();
        saveSettingsDebounced();
    });

    ////////////////// OPTIMIZED RANGE SLIDER LISTENERS////////////////

    var sliderLocked = true;
    var sliderTimer;

    $('input[type=\'range\']').on('touchstart', function () {
        // Unlock the slider after 300ms
        setTimeout(function () {
            sliderLocked = false;
            $(this).css('background-color', 'var(--SmartThemeQuoteColor)');
        }.bind(this), 300);
    });

    $('input[type=\'range\']').on('touchend', function () {
        clearTimeout(sliderTimer);
        $(this).css('background-color', '');
        sliderLocked = true;
    });

    $('input[type=\'range\']').on('touchmove', function (event) {
        if (sliderLocked) {
            event.preventDefault();
        }
    });

    const sliders = [
        {
            sliderId: '#amount_gen',
            counterId: '#amount_gen_counter',
            format: (val) => `${val}`,
            setValue: (val) => { amount_gen = Number(val); },
        },
        {
            sliderId: '#max_context',
            counterId: '#max_context_counter',
            format: (val) => `${val}`,
            setValue: (val) => { max_context = Number(val); },
        },
    ];

    sliders.forEach(slider => {
        $(document).on('input', slider.sliderId, function () {
            const value = $(this).val();
            const formattedValue = slider.format(value);
            slider.setValue(value);
            $(slider.counterId).val(formattedValue);
            saveSettingsDebounced();
        });
    });

    //////////////////////////////////////////////////////////////

    $('#select_chat_cross').click(function () {
        $('#shadow_select_chat_popup').transition({
            opacity: 0,
            duration: animation_duration,
            easing: animation_easing,
        });
        setTimeout(function () { $('#shadow_select_chat_popup').css('display', 'none'); }, animation_duration);
        //$("#shadow_select_chat_popup").css("display", "none");
        $('#load_select_chat_div').css('display', 'block');
    });

    if (navigator.clipboard === undefined) {
        // No clipboard support
        $('.mes_copy').remove();
    }
    else {
        $(document).on('pointerup', '.mes_copy', function () {
            if (this_chid !== undefined || selected_group || name2 === neutralCharacterName) {
                try {
                    const messageId = $(this).closest('.mes').attr('mesid');
                    const text = chat[messageId]['mes'];
                    navigator.clipboard.writeText(text);
                    toastr.info('Copied!', '', { timeOut: 2000 });
                } catch (err) {
                    console.error('Failed to copy: ', err);
                }
            }
        });
    }

    $(document).on('pointerup', '.mes_prompt', async function () {
        let mesIdForItemization = $(this).closest('.mes').attr('mesId');
        console.log(`looking for mesID: ${mesIdForItemization}`);
        if (itemizedPrompts.length !== undefined && itemizedPrompts.length !== 0) {
            await promptItemize(itemizedPrompts, mesIdForItemization);
        }
    });

    //********************
    //***Message Editor***
    $(document).on('click', '.mes_edit', async function () {
        if (this_chid !== undefined || selected_group || name2 === neutralCharacterName) {
            // Previously system messages we're allowed to be edited
            /*const message = $(this).closest(".mes");

            if (message.data("isSystem")) {
                return;
            }*/

            let chatScrollPosition = $('#chat').scrollTop();
            if (this_edit_mes_id !== undefined) {
                let mes_edited = $(`#chat [mesid="${this_edit_mes_id}"]`).find('.mes_edit_done');
                if (Number(edit_mes_id) == chat.length - 1) { //if the generating swipe (...)
                    let run_edit = true;
                    if (chat[edit_mes_id]['swipe_id'] !== undefined) {
                        if (chat[edit_mes_id]['swipes'].length === chat[edit_mes_id]['swipe_id']) {
                            run_edit = false;
                        }
                    }
                    if (run_edit) {
                        hideSwipeButtons();
                    }
                }
                await messageEditDone(mes_edited);
            }
            $(this).closest('.mes_block').find('.mes_text').empty();
            $(this).closest('.mes_block').find('.mes_buttons').css('display', 'none');
            $(this).closest('.mes_block').find('.mes_edit_buttons').css('display', 'inline-flex');
            var edit_mes_id = $(this).closest('.mes').attr('mesid');
            this_edit_mes_id = edit_mes_id;

            var text = chat[edit_mes_id]['mes'];
            if (chat[edit_mes_id]['is_user']) {
                this_edit_mes_chname = name1;
            } else if (chat[edit_mes_id]['force_avatar']) {
                this_edit_mes_chname = chat[edit_mes_id]['name'];
            } else {
                this_edit_mes_chname = name2;
            }
            if (power_user.trim_spaces) {
                text = text.trim();
            }
            $(this)
                .closest('.mes_block')
                .find('.mes_text')
                .append(
                    '<textarea id=\'curEditTextarea\' class=\'edit_textarea mdHotkeys\' style=\'max-width:auto;\'></textarea>',
                );
            $('#curEditTextarea').val(text);
            let edit_textarea = $(this)
                .closest('.mes_block')
                .find('.edit_textarea');
            edit_textarea.height(0);
            edit_textarea.height(edit_textarea[0].scrollHeight);
            edit_textarea.focus();
            edit_textarea[0].setSelectionRange(     //this sets the cursor at the end of the text
                String(edit_textarea.val()).length,
                String(edit_textarea.val()).length,
            );
            if (Number(this_edit_mes_id) === chat.length - 1) {
                $('#chat').scrollTop(chatScrollPosition);
            }

            updateEditArrowClasses();
        }
    });

    $(document).on('input', '#curEditTextarea', function () {
        if (power_user.auto_save_msg_edits === true) {
            messageEditAuto($(this));
        }
    });

    $(document).on('click', '.extraMesButtonsHint', function (e) {
        const elmnt = e.target;
        $(elmnt).transition({
            opacity: 0,
            duration: animation_duration,
            easing: 'ease-in-out',
        });
        setTimeout(function () {
            $(elmnt).hide();
            $(elmnt).siblings('.extraMesButtons').css('opcacity', '0');
            $(elmnt).siblings('.extraMesButtons').css('display', 'flex');
            $(elmnt).siblings('.extraMesButtons').transition({
                opacity: 1,
                duration: animation_duration,
                easing: 'ease-in-out',
            });
        }, animation_duration);
    });

    $(document).on('click', function (e) {
        // Expanded options don't need to be closed
        if (power_user.expand_message_actions) {
            return;
        }

        // Check if the click was outside the relevant elements
        if (!$(e.target).closest('.extraMesButtons, .extraMesButtonsHint').length) {
            // Transition out the .extraMesButtons first
            $('.extraMesButtons:visible').transition({
                opacity: 0,
                duration: animation_duration,
                easing: 'ease-in-out',
                complete: function () {
                    $(this).hide(); // Hide the .extraMesButtons after the transition

                    // Transition the .extraMesButtonsHint back in
                    $('.extraMesButtonsHint:not(:visible)').show().transition({
                        opacity: .3,
                        duration: animation_duration,
                        easing: 'ease-in-out',
                        complete: function () {
                            $(this).css('opacity', '');
                        },
                    });
                },
            });
        }
    });

    $(document).on('click', '.mes_edit_cancel', async function () {
        let text = chat[this_edit_mes_id]['mes'];

        $(this).closest('.mes_block').find('.mes_text').empty();
        $(this).closest('.mes_edit_buttons').css('display', 'none');
        $(this).closest('.mes_block').find('.mes_buttons').css('display', '');
        $(this)
            .closest('.mes_block')
            .find('.mes_text')
            .append(messageFormatting(
                text,
                this_edit_mes_chname,
                chat[this_edit_mes_id].is_system,
                chat[this_edit_mes_id].is_user,
                this_edit_mes_id,
            ));
        appendMediaToMessage(chat[this_edit_mes_id], $(this).closest('.mes'));
        addCopyToCodeBlocks($(this).closest('.mes'));

        await eventSource.emit(event_types.MESSAGE_UPDATED, this_edit_mes_id);
        this_edit_mes_id = undefined;
    });

    $(document).on('click', '.mes_edit_up', async function () {
        if (is_send_press || this_edit_mes_id <= 0) {
            return;
        }

        hideSwipeButtons();
        const targetId = Number(this_edit_mes_id) - 1;
        const target = $(`#chat .mes[mesid="${targetId}"]`);
        const root = $(this).closest('.mes');

        if (root.length === 0 || target.length === 0) {
            return;
        }

        root.insertBefore(target);

        target.attr('mesid', this_edit_mes_id);
        root.attr('mesid', targetId);

        const temp = chat[targetId];
        chat[targetId] = chat[this_edit_mes_id];
        chat[this_edit_mes_id] = temp;

        this_edit_mes_id = targetId;
        updateViewMessageIds();
        await saveChatConditional();
        showSwipeButtons();
    });

    $(document).on('click', '.mes_edit_down', async function () {
        if (is_send_press || this_edit_mes_id >= chat.length - 1) {
            return;
        }

        hideSwipeButtons();
        const targetId = Number(this_edit_mes_id) + 1;
        const target = $(`#chat .mes[mesid="${targetId}"]`);
        const root = $(this).closest('.mes');

        if (root.length === 0 || target.length === 0) {
            return;
        }

        root.insertAfter(target);

        target.attr('mesid', this_edit_mes_id);
        root.attr('mesid', targetId);

        const temp = chat[targetId];
        chat[targetId] = chat[this_edit_mes_id];
        chat[this_edit_mes_id] = temp;

        this_edit_mes_id = targetId;
        updateViewMessageIds();
        await saveChatConditional();
        showSwipeButtons();
    });

    $(document).on('click', '.mes_edit_copy', async function () {
        const confirmation = await callGenericPopup('Create a copy of this message?', POPUP_TYPE.CONFIRM);
        if (!confirmation) {
            return;
        }

        hideSwipeButtons();
        const oldScroll = chatElement[0].scrollTop;
        const clone = structuredClone(chat[this_edit_mes_id]);
        clone.send_date = Date.now();
        clone.mes = $(this).closest('.mes').find('.edit_textarea').val();

        if (power_user.trim_spaces) {
            clone.mes = clone.mes.trim();
        }

        chat.splice(Number(this_edit_mes_id) + 1, 0, clone);
        addOneMessage(clone, { insertAfter: this_edit_mes_id });

        updateViewMessageIds();
        await saveChatConditional();
        chatElement[0].scrollTop = oldScroll;
        showSwipeButtons();
    });

    $(document).on('click', '.mes_edit_delete', async function (event, customData) {
        const fromSlashCommand = customData?.fromSlashCommand || false;
        const canDeleteSwipe = (Array.isArray(chat[this_edit_mes_id].swipes) && chat[this_edit_mes_id].swipes.length > 1 && !chat[this_edit_mes_id].is_user && parseInt(this_edit_mes_id) === chat.length - 1);

        let deleteOnlySwipe = false;
        if (power_user.confirm_message_delete && fromSlashCommand !== true) {
            const result = await callGenericPopup(t`Are you sure you want to delete this message?`, POPUP_TYPE.CONFIRM, null, {
                okButton: canDeleteSwipe ? t`Delete Swipe` : t`Delete Message`,
                cancelButton: 'Cancel',
                customButtons: canDeleteSwipe ? [t`Delete Message`] : null,
            });
            if (!result) {
                return;
            }
            deleteOnlySwipe = canDeleteSwipe && result === 1; // Default button, not the custom one
        }

        const messageElement = $(this).closest('.mes');
        if (!messageElement) {
            return;
        }

        if (deleteOnlySwipe) {
            const message = chat[this_edit_mes_id];
            const swipe_id = message.swipe_id;
            await deleteSwipe(swipe_id);
            return;
        }

        chat.splice(this_edit_mes_id, 1);
        messageElement.remove();

        let startFromZero = Number(this_edit_mes_id) === 0;

        this_edit_mes_id = undefined;

        updateViewMessageIds(startFromZero);
        saveChatDebounced();

        hideSwipeButtons();
        showSwipeButtons();

        await eventSource.emit(event_types.MESSAGE_DELETED, chat.length);
    });

    $(document).on('click', '.mes_edit_done', async function () {
        await messageEditDone($(this));
    });

    //Select chat

    //**************************CHARACTER IMPORT EXPORT*************************//
    $('#character_import_button').click(function () {
        $('#character_import_file').click();
    });

    $('#character_import_file').on('change', async function (e) {
        $('#rm_info_avatar').html('');

        if (!(e.target instanceof HTMLInputElement)) {
            return;
        }

        if (!e.target.files.length) {
            return;
        }

        for (const file of e.target.files) {
            await importCharacter(file);
        }
    });

    $('#export_button').on('click', function (e) {
        $('#export_format_popup').toggle();
        exportPopper.update();
    });

    $(document).on('click', '.export_format', async function () {
        const format = $(this).data('format');

        if (!format) {
            return;
        }

        // Save before exporting
        await createOrEditCharacter();
        const body = { format, avatar_url: characters[this_chid].avatar };

        const response = await fetch('/api/characters/export', {
            method: 'POST',
            headers: getRequestHeaders(),
            body: JSON.stringify(body),
        });

        if (response.ok) {
            const filename = characters[this_chid].avatar.replace('.png', `.${format}`);
            const blob = await response.blob();
            const a = document.createElement('a');
            a.href = URL.createObjectURL(blob);
            a.setAttribute('download', filename);
            document.body.appendChild(a);
            a.click();
            URL.revokeObjectURL(a.href);
            document.body.removeChild(a);
        }


        $('#export_format_popup').hide();
    });
    //**************************CHAT IMPORT EXPORT*************************//
    $('#chat_import_button').click(function () {
        $('#chat_import_file').click();
    });

    $('#chat_import_file').on('change', async function (e) {
        var file = e.target.files[0];

        if (!file) {
            return;
        }

        var ext = file.name.match(/\.(\w+)$/);
        if (
            !ext ||
            (ext[1].toLowerCase() != 'json' && ext[1].toLowerCase() != 'jsonl')
        ) {
            return;
        }

        if (selected_group && file.name.endsWith('.json')) {
            toastr.warning('Only SillyTavern\'s own format is supported for group chat imports. Sorry!');
            return;
        }

        var format = ext[1].toLowerCase();
        $('#chat_import_file_type').val(format);

        var formData = new FormData($('#form_import_chat').get(0));
        formData.append('user_name', name1);
        $('#select_chat_div').html('');
        $('#load_select_chat_div').css('display', 'block');

        if (selected_group) {
            await importGroupChat(formData);
        } else {
            await importCharacterChat(formData);
        }
    });

    $('#rm_button_group_chats').click(function () {
        selected_button = 'group_chats';
        select_group_chats();
    });

    $('#rm_button_back_from_group').click(function () {
        selected_button = 'characters';
        select_rm_characters();
    });

    $('#dupe_button').click(async function () {
        await duplicateCharacter();
    });

    $(document).on('click', '.mes_stop', function () {
        stopGeneration();
    });

    $(document).on('click', '#form_sheld .stscript_continue', function () {
        pauseScriptExecution();
    });

    $(document).on('click', '#form_sheld .stscript_pause', function () {
        pauseScriptExecution();
    });

    $(document).on('click', '#form_sheld .stscript_stop', function () {
        stopScriptExecution();
    });

    $('.drawer-toggle').on('click', function () {
        var icon = $(this).find('.drawer-icon');
        var drawer = $(this).parent().find('.drawer-content');
        if (drawer.hasClass('resizing')) { return; }
        var drawerWasOpenAlready = $(this).parent().find('.drawer-content').hasClass('openDrawer');
        let targetDrawerID = $(this).parent().find('.drawer-content').attr('id');
        const pinnedDrawerClicked = drawer.hasClass('pinnedOpen');

        if (!drawerWasOpenAlready) { //to open the drawer
            $('.openDrawer').not('.pinnedOpen').addClass('resizing').slideToggle(200, 'swing', async function () {
                await delay(50); $(this).closest('.drawer-content').removeClass('resizing');
            });
            $('.openIcon').toggleClass('closedIcon openIcon');
            $('.openDrawer').not('.pinnedOpen').toggleClass('closedDrawer openDrawer');
            icon.toggleClass('openIcon closedIcon');
            drawer.toggleClass('openDrawer closedDrawer');

            //console.log(targetDrawerID);
            if (targetDrawerID === 'right-nav-panel') {
                $(this).closest('.drawer').find('.drawer-content').addClass('resizing').slideToggle({
                    duration: 200,
                    easing: 'swing',
                    start: function () {
                        jQuery(this).css('display', 'flex'); //flex needed to make charlist scroll
                    },
                    complete: async function () {
                        favsToHotswap();
                        await delay(50);
                        $(this).closest('.drawer-content').removeClass('resizing');
                        $('#rm_print_characters_block').trigger('scroll');
                    },
                });
            } else {
                $(this).closest('.drawer').find('.drawer-content').addClass('resizing').slideToggle(200, 'swing', async function () {
                    await delay(50); $(this).closest('.drawer-content').removeClass('resizing');
                });
            }

            // Set the height of "autoSetHeight" textareas within the drawer to their scroll height
            if (!CSS.supports('field-sizing', 'content')) {
                $(this).closest('.drawer').find('.drawer-content textarea.autoSetHeight').each(async function () {
                    await resetScrollHeight($(this));
                    return;
                });
            }

        } else if (drawerWasOpenAlready) { //to close manually
            icon.toggleClass('closedIcon openIcon');

            if (pinnedDrawerClicked) {
                $(drawer).addClass('resizing').slideToggle(200, 'swing', async function () {
                    await delay(50); $(this).removeClass('resizing');
                });
            }
            else {
                $('.openDrawer').not('.pinnedOpen').addClass('resizing').slideToggle(200, 'swing', async function () {
                    await delay(50); $(this).closest('.drawer-content').removeClass('resizing');
                });
            }

            drawer.toggleClass('closedDrawer openDrawer');
        }
    });

    $('html').on('touchstart mousedown', function (e) {
        var clickTarget = $(e.target);

        if ($('#export_format_popup').is(':visible')
            && clickTarget.closest('#export_button').length == 0
            && clickTarget.closest('#export_format_popup').length == 0) {
            $('#export_format_popup').hide();
        }

        const forbiddenTargets = [
            '#character_cross',
            '#avatar-and-name-block',
            '#shadow_popup',
            '.popup',
            '#world_popup',
            '.ui-widget',
            '.text_pole',
            '#toast-container',
            '.select2-results',
        ];
        for (const id of forbiddenTargets) {
            if (clickTarget.closest(id).length > 0) {
                return;
            }
        }

        var targetParentHasOpenDrawer = clickTarget.parents('.openDrawer').length;
        if (clickTarget.hasClass('drawer-icon') == false && !clickTarget.hasClass('openDrawer')) {
            if ($('.openDrawer').length !== 0) {
                if (targetParentHasOpenDrawer === 0) {
                    //console.log($('.openDrawer').not('.pinnedOpen').length);
                    $('.openDrawer').not('.pinnedOpen').addClass('resizing').slideToggle(200, 'swing', function () {
                        $(this).closest('.drawer-content').removeClass('resizing');
                    });
                    $('.openIcon').toggleClass('closedIcon openIcon');
                    $('.openDrawer').not('.pinnedOpen').toggleClass('closedDrawer openDrawer');

                }
            }
        }
    });

    $(document).on('click', '.inline-drawer-toggle', function (e) {
        if ($(e.target).hasClass('text_pole')) {
            return;
        }
        var icon = $(this).find('.inline-drawer-icon');
        icon.toggleClass('down up');
        icon.toggleClass('fa-circle-chevron-down fa-circle-chevron-up');
        $(this).closest('.inline-drawer').find('.inline-drawer-content').stop().slideToggle({
            complete: () => {
                $(this).css('height', '');
            },
        });

        // Set the height of "autoSetHeight" textareas within the inline-drawer to their scroll height
        if (!CSS.supports('field-sizing', 'content')) {
            $(this).closest('.inline-drawer').find('.inline-drawer-content textarea.autoSetHeight').each(async function () {
                await resetScrollHeight($(this));
                return;
            });
        }
    });

    $(document).on('click', '.inline-drawer-maximize', function () {
        const icon = $(this).find('.inline-drawer-icon, .floating_panel_maximize');
        icon.toggleClass('fa-window-maximize fa-window-restore');
        const drawerContent = $(this).closest('.drawer-content');
        drawerContent.toggleClass('maximized');
        const drawerId = drawerContent.attr('id');
        resetMovableStyles(drawerId);
    });

    $(document).on('click', '.mes .avatar', function () {
        const messageElement = $(this).closest('.mes');
        const thumbURL = $(this).children('img').attr('src');
        const charsPath = '/characters/';
        const targetAvatarImg = thumbURL.substring(thumbURL.lastIndexOf('=') + 1);
        const charname = targetAvatarImg.replace('.png', '');
        const isValidCharacter = characters.some(x => x.avatar === decodeURIComponent(targetAvatarImg));

        // Remove existing zoomed avatars for characters that are not the clicked character when moving UI is not enabled
        if (!power_user.movingUI) {
            $('.zoomed_avatar').each(function () {
                const currentForChar = $(this).attr('forChar');
                if (currentForChar !== charname && typeof currentForChar !== 'undefined') {
                    console.debug(`Removing zoomed avatar for character: ${currentForChar}`);
                    $(this).remove();
                }
            });
        }

        const avatarSrc = (isDataURL(thumbURL) || /^\/?img\/(?:.+)/.test(thumbURL)) ? thumbURL : charsPath + targetAvatarImg;
        if ($(`.zoomed_avatar[forChar="${charname}"]`).length) {
            console.debug('removing container as it already existed');
            $(`.zoomed_avatar[forChar="${charname}"]`).fadeOut(animation_duration, () => {
                $(`.zoomed_avatar[forChar="${charname}"]`).remove();
            });
        } else {
            console.debug('making new container from template');
            const template = $('#zoomed_avatar_template').html();
            const newElement = $(template);
            newElement.attr('forChar', charname);
            newElement.attr('id', `zoomFor_${charname}`);
            newElement.addClass('draggable');
            newElement.find('.drag-grabber').attr('id', `zoomFor_${charname}header`);

            $('body').append(newElement);
            newElement.fadeIn(animation_duration);
            const zoomedAvatarImgElement = $(`.zoomed_avatar[forChar="${charname}"] img`);
            if (messageElement.attr('is_user') == 'true' || (messageElement.attr('is_system') == 'true' && !isValidCharacter)) { //handle user and system avatars
                zoomedAvatarImgElement.attr('src', thumbURL);
                zoomedAvatarImgElement.attr('data-izoomify-url', thumbURL);
            } else if (messageElement.attr('is_user') == 'false') { //handle char avatars
                zoomedAvatarImgElement.attr('src', avatarSrc);
                zoomedAvatarImgElement.attr('data-izoomify-url', avatarSrc);
            }
            loadMovingUIState();
            $(`.zoomed_avatar[forChar="${charname}"]`).css('display', 'flex');
            dragElement(newElement);

            if (power_user.zoomed_avatar_magnification) {
                $('.zoomed_avatar_container').izoomify();
            }

            $('.zoomed_avatar, .zoomed_avatar .dragClose').on('click touchend', (e) => {
                if (e.target.closest('.dragClose')) {
                    $(`.zoomed_avatar[forChar="${charname}"]`).fadeOut(animation_duration, () => {
                        $(`.zoomed_avatar[forChar="${charname}"]`).remove();
                    });
                }
            });

            zoomedAvatarImgElement.on('dragstart', (e) => {
                console.log('saw drag on avatar!');
                e.preventDefault();
                return false;
            });
        }
    });

    document.addEventListener('click', function (e) {
        if (!(e.target instanceof HTMLElement)) return;
        if (e.target.matches('#OpenAllWIEntries')) {
            document.querySelectorAll('#world_popup_entries_list .inline-drawer').forEach((/** @type {HTMLElement} */ drawer) => {
                toggleDrawer(drawer, true);
            });
        } else if (e.target.matches('#CloseAllWIEntries')) {
            document.querySelectorAll('#world_popup_entries_list .inline-drawer').forEach((/** @type {HTMLElement} */ drawer) => {
                toggleDrawer(drawer, false);
            });
        }
    });

    $(document).on('click', '.open_alternate_greetings', openAlternateGreetings);
    /* $('#set_character_world').on('click', openCharacterWorldPopup); */

    $(document).on('focus', 'input.auto-select, textarea.auto-select', function () {
        if (!power_user.enable_auto_select_input) return;
        const control = $(this)[0];
        if (control instanceof HTMLInputElement || control instanceof HTMLTextAreaElement) {
            control.select();
            console.debug('Auto-selecting content of input control', control);
        }
    });

    $(document).keyup(function (e) {
        if (e.key === 'Escape') {
            const isEditVisible = $('#curEditTextarea').is(':visible');
            if (isEditVisible && power_user.auto_save_msg_edits === false) {
                closeMessageEditor();
                $('#send_textarea').focus();
                return;
            }
            if (isEditVisible && power_user.auto_save_msg_edits === true) {
                $(`#chat .mes[mesid="${this_edit_mes_id}"] .mes_edit_done`).click();
                $('#send_textarea').focus();
                return;
            }
            if (!this_edit_mes_id && $('#mes_stop').is(':visible')) {
                $('#mes_stop').trigger('click');
                if (chat.length && Array.isArray(chat[chat.length - 1].swipes) && chat[chat.length - 1].swipe_id == chat[chat.length - 1].swipes.length) {
                    $('.last_mes .swipe_left').trigger('click');
                }
            }
        }
    });

    $('#char-management-dropdown').on('change', async (e) => {
        let target = $(e.target.selectedOptions).attr('id');
        switch (target) {
            case 'set_character_world':
                openCharacterWorldPopup();
                break;
            case 'set_chat_scenario':
                await setScenarioOverride();
                break;
            case 'renameCharButton':
                renameCharacter();
                break;
            /*case 'dupe_button':
                DupeChar();
                break;
            case 'export_button':
                $('#export_format_popup').toggle();
                exportPopper.update();
                break;
            */
            case 'import_character_info':
                await importEmbeddedWorldInfo();
                saveCharacterDebounced();
                break;
            case 'character_source': {
                const source = getCharacterSource(this_chid);
                if (source && isValidUrl(source)) {
                    const url = new URL(source);
                    const confirm = await Popup.show.confirm('Open Source', `<span>Do you want to open the link to ${url.hostname} in a new tab?</span><var>${url}</var>`);
                    if (confirm) {
                        window.open(source, '_blank');
                    }
                } else {
                    toastr.info('This character doesn\'t seem to have a source.');
                }
            } break;
            case 'replace_update': {
                const confirm = await Popup.show.confirm('Replace Character', '<p>Choose a new character card to replace this character with.</p>All chats, assets and group memberships will be preserved, but local changes to the character data will be lost.<br />Proceed?');
                if (confirm) {
                    async function uploadReplacementCard(e) {
                        const file = e.target.files[0];

                        if (!file) {
                            return;
                        }

                        try {
                            const chatFile = characters[this_chid]['chat'];
                            const data = new Map();
                            data.set(file, characters[this_chid].avatar);
                            await processDroppedFiles([file], data);
                            await openCharacterChat(chatFile);
                            await fetch(getThumbnailUrl('avatar', characters[this_chid].avatar), { cache: 'no-cache' });
                        } catch {
                            toastr.error('Failed to replace the character card.', 'Something went wrong');
                        }
                    }
                    $('#character_replace_file').off('change').on('change', uploadReplacementCard).trigger('click');
                }
            } break;
            case 'import_tags': {
                await importTags(characters[this_chid], { importSetting: tag_import_setting.ASK });
            } break;
            /*case 'delete_button':
                popup_type = "del_ch";
                callPopup(`
                        <h3>Delete the character?</h3>
                        <b>THIS IS PERMANENT!<br><br>
                        THIS WILL ALSO DELETE ALL<br>
                        OF THE CHARACTER'S CHAT FILES.<br><br></b>`
                );
                break;*/
            default:
                eventSource.emit('charManagementDropdown', target);
        }
        $('#char-management-dropdown').prop('selectedIndex', 0);
    });

    $(window).on('beforeunload', () => {
        cancelTtsPlay();
        if (streamingProcessor) {
            console.log('Page reloaded. Aborting streaming...');
            streamingProcessor.onStopStreaming();
        }
    });


    var isManualInput = false;
    var valueBeforeManualInput;

    $(document).on('input', '.range-block-counter input, .neo-range-input', function () {
        valueBeforeManualInput = $(this).val();
        console.log(valueBeforeManualInput);
    });

    $(document).on('change', '.range-block-counter input, .neo-range-input', function (e) {
        e.target.focus();
        e.target.dispatchEvent(new KeyboardEvent('keyup', { bubbles: true }));
    });

    $(document).on('keydown', '.range-block-counter input, .neo-range-input', function (e) {
        const masterSelector = '#' + $(this).data('for');
        const masterElement = $(masterSelector);
        if (e.key === 'Enter') {
            let manualInput = Number($(this).val());
            if (isManualInput) {
                //disallow manual inputs outside acceptable range
                if (manualInput >= Number($(this).attr('min')) && manualInput <= Number($(this).attr('max'))) {
                    //if value is ok, assign to slider and update handle text and position
                    //newSlider.val(manualInput)
                    //handleSlideEvent.call(newSlider, null, { value: parseFloat(manualInput) }, 'manual');
                    valueBeforeManualInput = manualInput;
                    $(masterElement).val($(this).val()).trigger('input', { forced: true });
                } else {
                    //if value not ok, warn and reset to last known valid value
                    toastr.warning(`Invalid value. Must be between ${$(this).attr('min')} and ${$(this).attr('max')}`);
                    console.log(valueBeforeManualInput);
                    //newSlider.val(valueBeforeManualInput)
                    $(this).val(valueBeforeManualInput);
                }
            }
        }
    });

    $(document).on('keyup', '.range-block-counter input, .neo-range-input', function () {
        valueBeforeManualInput = $(this).val();
        console.log(valueBeforeManualInput);
        isManualInput = true;
    });

    //trigger slider changes when user clicks away
    $(document).on('mouseup blur', '.range-block-counter input, .neo-range-input', function () {
        const masterSelector = '#' + $(this).data('for');
        const masterElement = $(masterSelector);
        let manualInput = Number($(this).val());
        if (isManualInput) {
            //if value is between correct range for the slider
            if (manualInput >= Number($(this).attr('min')) && manualInput <= Number($(this).attr('max'))) {
                valueBeforeManualInput = manualInput;
                //set the slider value to input value
                $(masterElement).val($(this).val()).trigger('input', { forced: true });
            } else {
                //if value not ok, warn and reset to last known valid value
                toastr.warning(`Invalid value. Must be between ${$(this).attr('min')} and ${$(this).attr('max')}`);
                console.log(valueBeforeManualInput);
                $(this).val(valueBeforeManualInput);
            }
        }
        isManualInput = false;
    });

    $('.user_stats_button').on('click', function () {
        userStatsHandler();
    });

    $(document).on('click', '.external_import_button, #external_import_button', async () => {
        const html = await renderTemplateAsync('importCharacters');

        /** @type {string?} */
        const input = await callGenericPopup(html, POPUP_TYPE.INPUT, '', { wider: true, okButton: $('#popup_template').attr('popup-button-import'), rows: 4 });

        if (!input) {
            console.debug('Custom content import cancelled');
            return;
        }

        // break input into one input per line
        const inputs = input.split('\n').map(x => x.trim()).filter(x => x.length > 0);

        for (const url of inputs) {
            let request;

            if (isValidUrl(url)) {
                console.debug('Custom content import started for URL: ', url);
                request = await fetch('/api/content/importURL', {
                    method: 'POST',
                    headers: getRequestHeaders(),
                    body: JSON.stringify({ url }),
                });
            } else {
                console.debug('Custom content import started for Char UUID: ', url);
                request = await fetch('/api/content/importUUID', {
                    method: 'POST',
                    headers: getRequestHeaders(),
                    body: JSON.stringify({ url }),
                });
            }

            if (!request.ok) {
                toastr.info(request.statusText, 'Custom content import failed');
                console.error('Custom content import failed', request.status, request.statusText);
                return;
            }

            const data = await request.blob();
            const customContentType = request.headers.get('X-Custom-Content-Type');
            const fileName = request.headers.get('Content-Disposition').split('filename=')[1].replace(/"/g, '');
            const file = new File([data], fileName, { type: data.type });

            switch (customContentType) {
                case 'character':
                    await processDroppedFiles([file]);
                    break;
                case 'lorebook':
                    await importWorldInfo(file);
                    break;
                default:
                    toastr.warning('Unknown content type');
                    console.error('Unknown content type', customContentType);
                    break;
            }
        }
    });

    charDragDropHandler = new DragAndDropHandler('body', async (files, event) => {
        if (!files.length) {
            await importFromURL(event.originalEvent.dataTransfer.items, files);
        }
        await processDroppedFiles(files);
    }, { noAnimation: true });

    $('#charListGridToggle').on('click', async () => {
        doCharListDisplaySwitch();
    });

    $('#hideCharPanelAvatarButton').on('click', () => {
        $('#avatar-and-name-block').slideToggle();
    });

    $(document).on('mouseup touchend', '#show_more_messages', () => {
        showMoreMessages();
    });

    $(document).on('click', '.open_characters_library', async function () {
        await getCharacters();
        eventSource.emit(event_types.OPEN_CHARACTER_LIBRARY);
    });

    // Added here to prevent execution before script.js is loaded and get rid of quirky timeouts
    await firstLoadInit();

    addDebugFunctions();

    eventSource.on(event_types.CHAT_DELETED, async (name) => {
        await deleteItemizedPrompts(name);
    });
    eventSource.on(event_types.GROUP_CHAT_DELETED, async (name) => {
        await deleteItemizedPrompts(name);
    });

    initCustomSelectedSamplers();
});
<|MERGE_RESOLUTION|>--- conflicted
+++ resolved
@@ -7873,16 +7873,11 @@
         array[index] = value;
     }).val(greeting);
     greetingBlock.find('.greeting_index').text(index + 1);
-<<<<<<< HEAD
-    greetingBlock.find('.delete_alternate_greeting').on('click', async function () {
-        if (confirm(t`Are you sure you want to delete this alternate greeting?`)) {
-=======
     greetingBlock.find('.delete_alternate_greeting').on('click', async function (event) {
         event.preventDefault();
         event.stopPropagation();
 
-        if (confirm('Are you sure you want to delete this alternate greeting?')) {
->>>>>>> c47e1986
+        if (confirm(t`Are you sure you want to delete this alternate greeting?`)) {
             const array = getArray();
             array.splice(index, 1);
 
