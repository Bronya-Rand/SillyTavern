--- conflicted
+++ resolved
@@ -3264,7 +3264,7 @@
             return;
         }
 
-        if (main_api === 'openai' && !power_user.auto_continue.allow_chat_completions){
+        if (main_api === 'openai' && !power_user.auto_continue.allow_chat_completions) {
             console.log('Auto-continue for OpenAI is disabled by user.');
             return;
         }
@@ -6480,16 +6480,6 @@
         return;
     }
 
-<<<<<<< HEAD
-    // if (chat.length == 1) {
-    //     if (chat[0]['swipe_id'] !== undefined && chat[0]['swipe_id'] == chat[0]['swipes'].length - 1) {
-    // toastr.info('Add more alternative greetings to swipe through', 'That\'s all for now');
-    // return;
-    //     }
-    // }
-
-=======
->>>>>>> dae09d58
     const swipe_duration = 200;
     const swipe_range = 700;
     //console.log(swipe_range);
