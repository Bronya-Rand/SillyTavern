--- conflicted
+++ resolved
@@ -161,7 +161,14 @@
     width: 10em;
 }
 
-<<<<<<< HEAD
+.wi-card-entry {
+    border: 1px groove;
+    border-color: var(--SmartThemeBorderColor);
+    border-radius: 8px;
+    padding: 5px;
+    margin-bottom: 3px;
+}
+
 .disabledWIEntry {
     opacity: 0.2;
     filter: grayscale(1);
@@ -169,12 +176,4 @@
 
 .height32px {
     height: 32px;
-=======
-.wi-card-entry {
-    border: 1px groove;
-    border-color: var(--SmartThemeBorderColor); 
-    border-radius: 8px;
-    padding: 5px;
-    margin-bottom:3px;
->>>>>>> cc9f4526
 }