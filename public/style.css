@charset "UTF-8";

:root {
    --doc-height: 100%;
    --transparent: rgba(0, 0, 0, 0);

    --black30a: rgba(0, 0, 0, 0.3);
    --black50a: rgba(0, 0, 0, 0.5);
    --black60a: rgba(0, 0, 0, 0.6);
    --black70a: rgba(0, 0, 0, 0.7);
    --black90a: rgba(0, 0, 0, 0.9);
    --black100: rgba(0, 0, 0, 1);

    --white30a: rgba(255, 255, 255, 0.3);
    --white50a: rgba(255, 255, 255, 0.5);
    --white60a: rgba(255, 255, 255, 0.6);
    --white70a: rgba(255, 255, 255, 0.7);
    --white100: rgba(255, 255, 255, 1);

    --grey10: rgb(25, 25, 25);
    --grey30: rgb(75, 75, 75);
    --grey50: rgb(125, 125, 125);
    --grey70: rgb(175, 175, 175);
    --grey75: rgb(190, 190, 190);

    --grey30a: rgba(50, 50, 50, 0.3);
    --grey7070a: rgba(175, 175, 175, 0.7);

    --fullred: rgba(255, 0, 0, 1);
    --crimson70a: rgba(100, 0, 0, 0.7);
    --okGreen70a: rgba(0, 100, 0, 0.7);
    --cobalt30a: rgba(100, 100, 255, 0.3);
    --sienna: rgb(210, 100, 40);
    --orangered: rgb(255, 90, 0);
    --greyCAIbg: rgb(36, 36, 37);
    --ivory: rgb(220, 220, 210);


    /*Default Theme, will be changed by ToolCool Color Picker*/
    --SmartThemeBodyColor: rgb(220, 220, 210);
    --SmartThemeEmColor: rgb(175, 175, 175);
    --SmartThemeFastUIBGColor: rgba(0, 0, 0, 0.9);
    --SmartThemeBlurTintColor: rgba(0, 0, 0, 0.5);
    --SmartThemeBlurStrength: calc(var(--blurStrength) * 1px);

    --sheldWidth: 800px;
    /*base variable calculated in rems*/
    --fontScale: 1;
    --mainFontSize: calc(var(--fontScale) * 1rem);

    /* base variable for blur strength slider calculations */
    --blurStrength: 10;

<<<<<<< HEAD
        color-scheme: only light;


=======
>>>>>>> c8f4f2f1
    /*styles for the color picker*/
    --tool-cool-color-picker-btn-bg: transparent;
    --tool-cool-color-picker-btn-border-color: transparent;

    color-scheme: only light;

}

* {
    box-sizing: border-box;
    -webkit-font-smoothing: antialiased;
    -moz-osx-font-smoothing: grayscale;
    text-shadow: 0px 0px 3px black;
}

html {
    /*fix for chrome flickering on blurred divs*/
    -webkit-transform: translateZ(0);
    -webkit-backface-visibility: hidden;
    -webkit-perspective: 1000;
}

body {
    margin: 0;
    padding: 0;
    width: 100%;
    /*fallback for JS load*/
    height: 100svh;
    /*defaults as 100%, then reassigned via JS as pixels, will work on PC and Android*/
    height: var(--doc-height);
    background-color: var(--greyCAIbg);
    background-repeat: no-repeat;
    background-attachment: fixed;
    background-size: cover;
    font-family: "Noto Sans", "Noto Color Emoji", sans-serif;
    font-size: var(--mainFontSize);
    color: var(--SmartThemeBodyColor);
}

::-webkit-scrollbar {
    width: 10px;
    scrollbar-gutter: stable;
}

::-webkit-scrollbar-thumb {
    background-color: var(--grey7070a);
    border: 2px solid transparent;
    box-shadow: inset 0 0 0 1px var(--black50a);
    border-radius: 10px;
    background-clip: content-box;
}

.fa-solid::before,
.fa-regular::before {
    vertical-align: middle;
    text-align: center;
}

.mes_text p {
    margin-top: 0;
    margin-bottom: 10px;
}

.mes_text li tt {
    min-width: 80px;
    display: inline-block;
    text-align: right;
}

.mes_text br {
    content: ' ';
}

.mes_bias {
    display: block;
    font-size: calc(var(--mainFontSize) - 0.1rem);
    font-weight: 500;
    color: darkgoldenrod;
}

.mes_text i,
.mes_text em {
    color: var(--SmartThemeEmColor);
    font-weight: 500;
}

.mes_text strong,
.mes_text h2,
.mes_text h1 {
    font-weight: bold;
}

code {
    padding: 5px;
    font-family: Consolas, monospace;
    color: var(--white50a);
    white-space: pre-wrap;
    word-wrap: break-word;
    border: 1px solid var(--white30a);
    border-radius: 5px;
    background-color: var(--black70a);
    display: inline-block;
    max-width: 80%;
    line-height: var(--mainFontSize);
}

#bg1,
#bg_custom {
    background-repeat: no-repeat;
    background-attachment: fixed;
    background-size: cover;
    position: absolute;
    width: 100%;
    height: 100%;
    transition: background-image 0.5s ease-in-out;
}

#bg1 {
    background-image: url(backgrounds/tavern1.jpg);
    z-index: 0;
}

#bg_custom {
    background-image: none;
    z-index: 1;
}

/*TOPPER margin*/

#top-bar {
    width: var(--sheldWidth);
    margin: 0 auto;
    left: 0;
    right: 0;
    display: inline-block;
    height: 40px;
    position: fixed;
    border-bottom: 1px solid var(--grey30a);
    box-shadow: 0 2px 20px 0 var(--black70a);
    backdrop-filter: blur(var(--SmartThemeBlurStrength));
    background-color: var(--SmartThemeBlurTintColor);
    /* border-radius: 0 0 20px 20px; */
    -webkit-backdrop-filter: blur(var(--SmartThemeBlurStrength));
    z-index: 3000;
}

#sheld {
    display: grid;
    grid-template-rows: auto min-content;
    height: calc(100svh - 42px);
    overflow-x: hidden;
    max-width: 800px;
    position: absolute;
    left: calc((100svw - var(--sheldWidth))/2);
    top: 41px;
    /* margin: 0 auto; */
    z-index: 2;
    /* resize: both; */
    min-height: 100px;
    min-width: 100px;
    width: var(--sheldWidth);
}

.drag-grabber {
    position: absolute;
    width: 20px !important;
    height: 20px !important;
    color: var(--SmartThemeBodyColor);
    z-index: 2000;
    text-align: center;
    border-radius: 5px;
    vertical-align: middle;
    right: 5px;
    top: 5px;
    opacity: 0.5;
    cursor: grab;
    border: 1px solid var(--white30a);
    cursor: -moz-grab;
    cursor: -webkit-grab;
    display: none;
}

#sheldheader:active {
    cursor: grabbing;
    cursor: -moz-grabbing;
    cursor: -webkit-grabbing;
}

.pull-tab {
    height: 10px;
    width: 10px;
    background-color: var(--SmartThemeEmColor);
    position: absolute;
    bottom: 0px;
    right: 0px;
    pointer-events: none;
    z-index: 2001;
}

#chat {
    /* margin-top: 5px; */
    max-height: calc(100vh - 42px);

    overflow-x: hidden;
    padding-bottom: 0;
    overflow-y: scroll;
    display: flex;
    bottom: 10px;
    border-bottom: 1px solid var(--grey30a);
    border-left: 1px solid var(--grey30a);
    border-right: 1px solid var(--grey30a);
    backdrop-filter: blur(var(--SmartThemeBlurStrength));
    background-color: var(--SmartThemeBlurTintColor);
    -webkit-backdrop-filter: blur(var(--SmartThemeBlurStrength));
    text-shadow: #000 0 0 3px;
    scrollbar-width: thin;
    transition: all 1s ease-in-out;
    flex-direction: column;
    z-index: 3;
}

#form_sheld {
    white-space: nowrap;
    width: 100%;
    margin: 1px auto 0 auto;
    z-index: 3;
}

#send_form {
    display: grid;
    align-items: center;
    grid-template-columns: 40px auto 40px;
    width: 100%;
    margin: 0 auto 0 auto;
    border: 1px solid var(--grey30a);

    border-radius: 0 0 20px 20px;
    background-color: var(--SmartThemeBlurTintColor);
    backdrop-filter: blur(var(--SmartThemeBlurStrength));
}

#send_form.no-connection {
    background-color: rgba(100, 0, 0, 0.5) !important;
}

#send_but_sheld {
    padding: 0;
    border: 0;
    height: 40px;
    position: relative;
    background-position: center;
    display: flex;
    flex-direction: row;
    column-gap: 5px;
    font-size: 30px;
    overflow: hidden;
}

#send_but {
    width: 40px;
    height: 40px;
    margin: 0;
    display: none;
    outline: none;
    border: none;
    cursor: pointer;
    transition: 0.3s;
    opacity: 0.7;
    order: 99999;
    align-items: center;
    justify-content: center;
}


#loading_mes {
    display: none;
    width: 40px;
    height: 40px;
    margin: 0 auto;
    order: 99999;
    align-items: center;
    justify-content: center;
    filter: brightness(0.7);
}

#options_button {
    width: 40px;
    height: 40px;
    margin: 0;
    outline: none;
    border: none;
    position: relative;
    opacity: 0.7;
    cursor: pointer;
    z-index: 2001;
    padding-left: 10px;
    padding-top: 0;
    transition: 0.3s;
    font-size: 30px;
    display: flex;
    align-items: center;
}

.font-family-reset {
    font-family: "Noto Sans", "Noto Color Emoji", sans-serif;
    font-size: var(--mainFontSize);
    font-weight: 400;
}

#options_button:hover,
#send_but:hover {
    opacity: 1;
    filter: brightness(1.2);
}

#options {
    opacity: 0.0;
    display: none;
    z-index: 1990;

}

.options-content {
    overflow: hidden;
    display: block;
    background-color: var(--SmartThemeBlurTintColor);
    border: 1px solid var(--white30a);
    border-radius: 15px;
    box-shadow: 0 0 5px black;
    text-shadow: 0 0 3px black;
    backdrop-filter: blur(calc(var(--SmartThemeBlurStrength)*2));
    /* min-width: 200px; */
    z-index: 2000;
    margin-bottom: 3px;
}

.options-content hr {
    margin: 0;
    padding: 0;
    border-top: 1px solid var(--white30a);
}

#right-nav-panel hr,
#personality_div hr,
#top-settings-holder hr {
    background-image: linear-gradient(90deg, var(--transparent), var(--white30a), var(--transparent));
    min-height: 1px;
}

.options-content a {
    color: var(--SmartThemeBodyColor);
    padding: 12px 16px;
    text-decoration: none;
    display: flex;
    align-items: center;
    column-gap: 10px;
    cursor: pointer;
}

.options-content a div:first-child {
    min-width: 20px;
}

.options-content img {
    width: calc(var(--mainFontSize) + .5rem);
    margin-right: 5px;
    height: calc(var(--mainFontSize) + .25rem);
    vertical-align: middle;
}

.options-content span {
    vertical-align: middle;
}

.options-content a:hover {
    background-color: var(--SmartThemeEmColor);
}


#message_template {
    display: none !important;
}

.auto_hide {
    content-visibility: auto;
}

.mes {
    display: grid;
    grid-template-columns: min-content min-content auto min-content;
    padding: 20px 10px 0 10px;
    margin-top: 0;
    width: 100%;
    color: var(--SmartThemeBodyColor);
}

.last_mes {
    grid-template-columns: [checkbox] fit-content(60px) [avatar-leftswipe] 50px [name-mestext] auto [edit-rightswipe] 30px !important;
    grid-template-rows: [avatar-NameMesText-edit] 50px [swipes] auto;
    grid-row-gap: 20px;
    margin-bottom: 0 !important;
    /*only affects bubblechat to make it sit nicely at the bottom*/

}

/* SWIPE RELATED STYLES*/

.swipe_right,
.swipe_left {
    height: 40px;
    width: 40px;
    opacity: 0.3;
    right: 5px;
    align-items: center;
    justify-content: center;
    z-index: 9999;
    grid-row-start: 2;
    grid-column-start: 4;
    flex-flow: column;
    font-size: 30px;
}

.swipe_right img,
.swipe_left img {
    height: 30px;
    width: 30px;
}

.swipes-counter {
    color: white;
    font-size: 12px;
    padding: 0;
    font-family: "Noto Sans", "Noto Color Emoji", sans-serif;
    font-weight: 400;

}

.swipe_left {
    left: 15px;
    right: auto;
    grid-column-start: 2;
    align-items: flex-end;
    padding-bottom: 17px;
}

.ui-settings {
    display: flex;
    flex-direction: column;
    /* align-items: flex-end; */
    gap: 10px;
}

/* .ui-settings>div {
         flex: 1; 
}
 */
#avatars-style .range-block-range,
#chat-display .range-block-range,
#sheld-width .range-block-range {
    display: flex;
    flex-direction: column;
}

.avatar {
    width: 50px;
    height: 50px;
    border-style: none;
}

.avatar img {
    width: 100%;
    height: 100%;
    object-fit: cover;
    object-position: center center;
    border-radius: 50%;
    border: 1px solid var(--black30a);
    box-shadow: 0 0 5px var(--black50a);
}

body.big-avatars .avatar {
    width: 60px;
    height: 90px;
    border-style: none;
    display: flex;
    justify-content: center;
    align-items: center;
    overflow: visible;
    border-radius: 10px;
    box-shadow: 0 0 5px var(--black50a);
}

body.big-avatars #user_avatar_block .avatar,
body.big-avatars #user_avatar_block .avatar_upload {
    height: 90px;
    width: 60px;
    border-radius: 10px;
}

body.big-avatars #user_avatar_block .avatar img {
    height: 90px;
    width: 60px;
}

body.big-avatars .last_mes {
    grid-template-rows: [avatar-NameMesText-edit] 80px [swipes] auto;
    grid-template-columns: [checkbox] fit-content(60px) [avatar-leftswipe] fit-content(60px) [name-mestext] auto [edit-rightswipe] 30px !important;
}

body.big-avatars .avatar img {
    width: 100%;
    height: 100%;
    object-fit: cover;
    object-position: center;
    border: 1px solid var(--black30a);
    border-radius: 10px;
}

.mes_block {
    padding-top: 0;
    padding-left: 10px;
    grid-row-start: 1;
    grid-row-end: 3;
    grid-column-start: 3;
}

.ch_name {
    font-weight: bolder;
}

.mes_text {
    font-weight: 500;
    line-height: calc(var(--mainFontSize) + .5rem);
    padding-left: 0;
    padding-top: 5px;
    padding-bottom: 5px;
    /*max-width: 720px;*/
    word-wrap: break-word;
    /* animation: typing 3.5s steps(40, end), blink-caret .75s step-end infinite; */
}

/* .mes_text::after {
    content: "▋";
    animation: blink 1s steps(1) infinite;
    opacity: 0.7;
    display: none;
}

@keyframes blink {
    60% {
        visibility: hidden;
    }
} */

br {
    display: block;
    margin: 3px 0;
}

textarea {
    width: 100%;
    resize: vertical;
    display: block;
    background-color: var(--black30a);
    outline: none;
    border: 1px solid var(--white30a);
    border-radius: 10px;
    color: var(--white70a);
    font-size: var(--mainFontSize);
    font-family: "Noto Sans", "Noto Color Emoji", sans-serif;
    padding: 5px 10px;
    scrollbar-width: thin;
}

input,
select {
    font-size: var(--mainFontSize);
}

#send_textarea {
    /*     font-size: 1rem;
    line-height: 1.5rem;*/
    min-height: 40px;
    max-height: 50svh;
    word-wrap: break-word;
    height: 40px;
    resize: vertical;
    display: block;
    background-color: rgba(255, 0, 0, 0);
    border: 0;
    box-shadow: none;
    padding: 6px;
    font-family: "Noto Sans", "Noto Color Emoji", sans-serif;
    margin: 0;
    text-shadow: #000 0 0 3px;
}

#send_textarea::placeholder,
.text_pole::placeholder {
    color: var(--white70a)
}

#rm_ch_create_block textarea {
    min-height: 200px;
}

.margin-bot-10px {
    margin-bottom: 10px;
}

#description_textarea {
    height: -webkit-fill-available;
    width: -moz-available;
}

#character_name_pole {
    margin-bottom: 0;
}

#character_cross,
#world_cross,
#select_chat_cross {
    position: absolute;
    right: 15px;
    top: 15px;
    width: 20px;
    height: 20px;
    cursor: pointer;
    opacity: 0.6;
    font-size: 24px;
}

#firstmessage_textarea {
    height: -webkit-fill-available;
    width: -moz-available;
}

.text_pole {
    background-color: var(--black30a);
    color: var(--white70a);
    border: 1px solid var(--white30a);
    border-radius: 10px;
    font-family: "Noto Sans", "Noto Color Emoji", sans-serif;

    padding: 7px;
    width: 100%;
    margin: 5px 0;
}

h3 {
    margin: 10px 0;
}

#top-bar h3 {
    margin: 0;
    padding: 10px 0;
}

#top-bar h4 {
    margin: 0;
    padding: 5px 0;
}

input:focus,
textarea:focus,
select:focus {
    outline: none;
}

input[type="file"] {
    display: none;
}

#right-nav-panel-tabs {
    margin-top: 5px;
    margin-bottom: 10px;
    margin-left: 5px;
    margin-right: 5px;
    width: 100%;
    max-height: 30px;
    display: flex;
    align-items: center;
    padding: 0 5px;
}

#right-nav-panel-tabs .right_menu_button:last-of-type {
    padding-right: 0;
}

/* ##################################################################### */
/*                      Right Panel's Upper Tabs                         */
/* ##################################################################### */

.right_menu_button {
    display: block;
    cursor: pointer;
    text-align: center;
    padding-right: 20px;
    margin-top: 0;
    filter: grayscale(1) brightness(75%);
    -webkit-transition: all 0.5s ease-in-out;
    transition: all 0.5s ease-in-out;
}

.right_menu_button:hover {
    filter: brightness(150%) grayscale(1);
}

#rm_button_characters,
#rm_button_panel_pin_div,
#lm_button_panel_pin_div {
    font-size: 24px;
    display: inline;
}

#rm_button_panel_pin_div,
#lm_button_panel_pin_div {
    opacity: 0.5;
    transition: 0.3s;
}

#rm_button_panel_pin_div:hover,
#lm_button_panel_pin_div:hover {
    opacity: 1;
}

#lm_button_panel_pin_div {
    text-align: start;
}

#rm_button_panel_pin,
#lm_button_panel_pin {
    display: none;
}

#rm_button_panel_pin:checked+label,
#lm_button_panel_pin:checked+label {
    display: inline;
}

#rm_button_panel_pin:checked+label .checked,
#lm_button_panel_pin:checked+label .checked {
    display: inline;
}

#rm_button_panel_pin:checked+label .unchecked,
#lm_button_panel_pin:checked+label .unchecked {
    display: none;
}

#rm_button_panel_pin:not(:checked)+label .checked,
#lm_button_panel_pin:not(:checked)+label .checked {
    display: none;
}

#rm_button_panel_pin:not(:checked)+label .unchecked,
#lm_button_panel_pin:not(:checked)+label .unchecked {
    display: inline;
}

#rm_button_selected_ch {
    flex: 1;
    overflow: hidden;
    opacity: 0.5;
}

#rm_button_selected_ch:hover {
    opacity: 1;
}

#rm_button_selected_ch h2 {
    text-overflow: ellipsis;
    overflow: hidden;
    text-align: left;
    white-space: nowrap;
}

.selected-right-tab {
    filter: brightness(150%);
}

/* ####################################################################### */

#characloud_url {
    opacity: 0.3;
}

#characloud_url img {
    width: 25px;
}

#rm_print_characters_block {
    padding: 5px 0;
    overflow-y: auto;
    flex-grow: 1;
    display: flex;
    flex-direction: column;
}

#rm_ch_create_block {
    display: none;
    overflow-y: auto;
    padding: 0 5px;
}

#rm_extensions_block {
    display: none;
    overflow-y: auto;
}

/* ################################################################*/
/*   CUSTOMIZE THE DROPDOWN SELECT COLORS FOR RIGHT MENU
/*#################################################################*/

select {
    color: var(--white70a);
    padding: 7px;
    background-color: var(--black30a);
    border: 1px solid var(--white30a);
    border-radius: 10px;
    margin-bottom: 10px;
    height: min-content;
}

select option {
    /* works to highlight selected/active option */
    background-color: var(--white50a);
    color: var(--black70a);

}

select option:not(:checked) {
    /* works to color unselected items */
    background-color: var(--black70a);
    color: var(--white70a);
}

/*#######################################################################*/

#rm_api_block {
    display: none;
    overflow-y: auto;
}

.API-logo {
    margin: 0 auto;
    width: min-content;
    opacity: 0.5;
}

.oobabooga_logo {
    margin: 5px auto;
    text-align: center;
}

.menu_button.disabled {
    filter: brightness(50%);
    cursor: not-allowed;
}


#api_url_text,
#textgenerationwebui_api_url_text {
    /*margin-right: 4px;*/
    display: block;
}

#textgenerationwebui_api pre {
    display: inline;
}

#api_button:hover,
#api_button_novel:hover,
#api_button_textgenerationwebui:hover,
#poe_connect:hover {
    background-color: green;
}

.api-load-icon {
    font-size: 24px;
    display: none;
}

#rm_characters_block {
    display: flex;
    overflow-y: auto;
    flex-direction: column;
    /* visibility: hidden; */
}

#rm_characters_block .right_menu_button {
    padding-right: 15px;
}

#rm_characters_topbar {
    display: flex;
    flex-direction: column;
}

#rm_characters_topbar_buttons {
    margin-top: 0;
    margin-bottom: 10px;
    display: flex;
    flex-direction: row;
    align-items: baseline;
}

#rm_characters_topbar_expander {
    flex-grow: 1;
}

#form_character_search_form {
    display: flex;
    flex-direction: row;
    align-items: center;
    margin: 10px 5px;
    column-gap: 10px;
}

#character_sort_order {
    margin: 0;
    flex: 1;
}

#character_search_bar {
    flex: 1;
    padding-left: 0.75em;
    margin: 0;
}

input[type=search]::-webkit-search-cancel-button {
    -webkit-appearance: none;
    height: 1em;
    width: 1em;
    border-radius: 50em;
    background: url('/img/times-circle.svg') no-repeat 50% 50%;
    background-size: contain;
    opacity: 0;
    pointer-events: none;
    cursor: pointer;
}

input[type=search]:focus::-webkit-search-cancel-button {
    opacity: .3;
    pointer-events: all;
}

.character_select {
    padding: 5px;
    border-radius: 10px;
    cursor: pointer;
    display: grid;
    grid-template-columns: 67px auto;
}

.character_select .ch_name {
    margin-left: 10px;
    margin-top: 5px;
    /* transform: translateY(25%); */
    overflow: hidden;
    text-overflow: ellipsis;
    align-self: center;
}

.character_select:hover {
    background-color: var(--white30a);
}

#avatar_url_div {
    display: none;
}

#selected_chat_div {
    display: none;
}

#create_date_div {
    display: none;
}

#last_mes_div {
    display: none;
}

/*LEFT SIDE BG MENU*/

#logo_block {
    z-index: 3001;
}

#bg_menu {
    cursor: pointer;
    position: fixed;
    z-index: 3001;
}

#bg_menu_content {
    margin-top: 5px;
    display: flex;
    flex-wrap: wrap;
    width: calc(var(--sheldWidth) - 10px);
    max-width: 100svw;
    justify-content: space-evenly;
}

.bg_example {
    width: 23%;
    background-repeat: no-repeat;
    background-size: cover;
    background-position: center;
    border-radius: 20px;
    border: 1px solid var(--black50a);
    box-shadow: 0 0 7px var(--black50a);
    margin: 5px;
    cursor: pointer;
    aspect-ratio: 16/9;
}

.bg_example_cross {
    width: 15px;
    height: 15px;
    position: relative;
    float: right;
    right: 10px;
    top: 5px;
    cursor: pointer;
    opacity: 0.7;
    border-radius: 50%;
    font-size: 20px;
    color: var(--black70a);
    text-shadow: none;
    padding: 0;
    margin: 0;
    filter: drop-shadow(0px 0px 3px white);
}

.no-border {
    border: none !important;
}

.no-shadow {
    box-shadow: none !important;
}

.add_bg_but {
    cursor: pointer;
    opacity: 0.1;
    height: 100%;
    width: 100%;
}

.input-file {
    display: flex;
    justify-content: center;
    align-items: center;
    height: 100%;
}


#form_create {
    display: grid;
    height: 100%;
    overflow-y: auto;
    grid-template-rows:
        [avatar] min-content [hr] min-content [descriptionHeader] min-content [description] auto [firstmessageHeader] min-content [firstMessage] auto [hidden] min-content;
}

.avatar_div {
    display: flex;
    width: 100%;
    flex-wrap: wrap;
    margin-top: 16px;
    margin-bottom: 10px;
    align-items: center;
}

#user-settings-block h4,
#user-settings-block h3 {
    margin: 10px 0;
}

#avatar-and-name-block {
    justify-content: space-between;
    display: flex;
    flex: 0 0 100%;
    flex-wrap: wrap;
    margin-bottom: 4px;
}

#description_div {
    position: relative;
}

#name_div {
    width: 100%;
}

#create_button {
    display: none;
}

.avatar_div .avatar {
    margin-left: 4px;
    margin-right: 10px;
    height: 70px;
    width: 70px;
    display: inline-block;
}

#first_message_div {
    position: relative;
}


#rm_characters_block .form_create_bottom_buttons_block {
    justify-content: space-evenly !important;
    flex-grow: 0;
}

.form_create_bottom_buttons_block {
    display: flex;
    flex: 1;
    grid-template-columns: repeat(3, min-content);
    grid-gap: 10px;
    align-items: center;
    justify-content: end;
    flex-wrap: wrap;
}

.form_create_bottom_buttons_block .menu_button {
    display: flex;
    justify-content: center;
    align-items: center;
}

#rm_info_block {
    display: none;
    width: 100%;
    height: 80%;
    justify-content: center;
    flex-direction: column;

}

#rm_info_panel {
    font-size: calc(var(--mainFontSize) + .5rem);
    display: block;
    text-align: center;
}

#rm_info_button {
    width: min-content;
    margin: 0 auto;
}

#rm_info_avatar {
    display: flex;
    column-gap: 10px;
    width: fit-content;
    text-align: center;
    margin-left: auto;
    margin-right: auto;
}

#delete_button {
    background-color: var(--crimson70a);
}

#delete_button:hover {
    background-color: var(--fullred);
}

#result_info {
    font-size: calc(var(--mainFontSize) - 0.2rem);
    font-weight: bold;
}

/* Focus */
#colab_popup {

    width: 300px;
    height: 150px;
    position: absolute;
    z-index: 2060;
    margin-left: auto;
    margin-right: auto;
    left: 0;
    right: 0;
    text-align: center;
    margin-top: 36svh;
    box-shadow: 0 0 2px var(--black50a);
    padding: 4px;
    backdrop-filter: blur(var(--SmartThemeBlurStrength));
    background-color: var(--black70a);
    -webkit-backdrop-filter: blur(var(--SmartThemeBlurStrength));
    border-radius: 10px;
}

#dialogue_popup {

    width: 300px;
    position: absolute;
    z-index: 9999;
    margin-left: auto;
    margin-right: auto;
    left: 0;
    right: 0;
    top: 50%;
    transform: translateY(-50%);
    text-align: center;
    box-shadow: 0 0 5px 5px var(--fullred);
    padding: 4px;
    background-color: var(--black70a);
    border-radius: 10px;
}

#dialogue_popup_ok {
    display: inline-block;
    margin-right: 20px;
    background-color: var(--crimson70a);
    cursor: pointer;
}

#dialogue_popup_input {
    width: 100%;
}

#dialogue_popup_cancel {
    display: inline-block;
    margin-left: 20px;
    cursor: pointer;
}

#dialogue_del_mes {
    width: 100%;
    margin-left: auto;
    margin-right: auto;
    margin-top: 4px;
    text-align: center;
    padding: 0;
    height: min-content;
}

#dialogue_del_mes_ok {
    /*changes background of OK button in the deletion menu*/
    display: inline-block;
    background-color: var(--crimson70a);
    cursor: pointer;
}

#dialogue_del_mes_cancel {
    display: inline-block;
    cursor: pointer;
}

.menu_button {
    /* font-weight: bold; */
    color: var(--white70);
    background-color: var(--black50a);
    border: 1px solid var(--white30a);
    border-radius: 10px;
    padding: 10px;
    width: min-content;
    cursor: pointer;
    margin: 5px 0;
    transition: 0.3s;
}

.avatar_div .menu_button,
.form_create_bottom_buttons_block .menu_button,
#select_chat_popup .menu_button {
    font-weight: bold;
    padding: 5px;
    margin: 0;
    height: 40px;
    filter: grayscale(0.5);
    text-align: center;
    font-size: 24px;
    aspect-ratio: 1 / 1;
}

.menu_button:hover {
    background-color: var(--white30a);
}





#dialogue_del_mes .menu_button {

    margin-left: 25px;
    margin-right: 25px;
}

#shadow_popup {
    backdrop-filter: blur(calc(var(--SmartThemeBlurStrength) * 2));
    -webkit-backdrop-filter: blur(calc(var(--SmartThemeBlurStrength) * 2));
    background-color: var(--black70a);
    display: none;
    opacity: 0.0;
    position: absolute;
    width: 100%;
    height: 100svh;
    z-index: 9999;
    top: 0;
}

#colab_shadow_popup {

    backdrop-filter: blur(var(--SmartThemeBlurStrength));
    -webkit-backdrop-filter: blur(var(--SmartThemeBlurStrength));
    background-color: var(--black30a);
    display: none;
    opacity: 1.0;
    position: absolute;
    width: 100%;
    height: 100svh;
    z-index: 2298;
}

#bgtest {
    display: none;
    width: 100svw;
    height: 100svh;
    position: absolute;
    z-index: -100;
    background-color: red;
}

/* ------ online status indicators and texts. 2 = kobold AI, 3 = Novel AI  ----------*/
#online_status2,
.online_status4 {
    opacity: 0.5;
    margin-top: 2px;
    margin-bottom: 15px;
}

#online_status_indicator2,
.online_status_indicator4 {
    border-radius: 7px;
    width: 14px;
    height: 14px;
    background-color: red;
    display: inline-block;
}

#online_status_text2,
.online_status_text4 {
    margin-left: 4px;
    display: inline-block;
}

#online_status3 {
    opacity: 0.5;
    margin-top: 2px;

    margin-bottom: 30px;
}

#online_status_indicator3 {
    border-radius: 7px;
    width: 14px;
    height: 14px;
    background-color: red;
    display: inline-block;
}

#online_status_text3 {
    margin-left: 4px;
    display: inline-block;
}

.horde_model_title {
    display: flex;
    flex-direction: row;
    align-items: center;
    column-gap: 20px;
}


#softprompt {
    margin-bottom: 10px;
}

/* hidden until we find out a way to handle it better */
#softprompt_block {
    display: none;
}

#world_info {
    margin-bottom: 0;
}

#world_info_block {
    display: flex;
    align-items: center;
    justify-content: space-between;
}

#world_import_button,
#world_create_button {
    cursor: pointer;
    display: inline-block;
    padding: 0;
    margin: 0;
}

#world_import_button h4,
#world_create_button h4 {
    margin-top: auto;
    margin-bottom: auto;
    margin-left: 1rem;

}

#world_popup {
    display: none;
    background-color: var(--SmartThemeBlurTintColor);
    backdrop-filter: blur(calc(var(--SmartThemeBlurStrength) * 2));
    max-width: var(--sheldWidth);
    height: calc(100% - 40px);
    position: absolute;
    margin-left: auto;
    margin-right: auto;
    left: 0;
    right: 0;
    top: 40px;
    box-shadow: 0 0 2px rgba(0, 0, 0, 0.5);
    padding: 4px;
    /*border: 1px solid #333333;*/
    flex-direction: column;
    z-index: 3010;
    border-radius: 0 0 20px 20px;
}

#world_popup_bottom_holder {
    padding: 0.5rem 0;
    margin: 0 18px;
    display: flex;
    flex-direction: row;
    justify-content: flex-end;
    align-items: center;
}

#world_popup_bottom_holder div {
    cursor: pointer;
    width: fit-content;
    user-select: none;
    opacity: 0.8;
}

#world_popup_bottom_holder div:not(:first-of-type) {
    margin-left: 1rem;
}

#world_info_buttons {
    margin-left: 1rem;
}

#entry_edit_template {
    display: none !important;
}

.world_entry:not(:last-child)::after {
    margin-top: 1rem;
    height: 1px;
    display: block;
    width: 100%;
    content: '';
    background-image: linear-gradient(270deg, rgba(0, 0, 0, 0), rgba(100, 100, 100, 0.75), rgba(0, 0, 0, 0));
}

.world_popup_logo_block {
    display: flex;
    align-items: center;
}

#world_popup_header {
    display: flex;
    flex-direction: row;
    align-items: center;
    margin-left: 18px;
}

#world_popup_header h3 {
    margin: 0;
}

#form_rename_world {
    display: flex;
    align-items: center;
    margin-right: 50px;
    opacity: 0.8;
}

#form_rename_world input[type="submit"] {
    cursor: pointer;
}

#form_rename_world input:not(:last-child) {
    margin-right: 10px;
}

#world_popup_header h5 {
    display: inline-block;
}

.world_popup_expander {
    flex-grow: 1;
}

#world_popup_entries_list {
    flex-grow: 1;
    overflow-y: scroll;
}

#world_popup_entries_list:empty {
    width: 100%;
    height: 100%;
}

#world_popup_entries_list:empty::before {
    content: 'No entries exist. Try creating one!';
    font-size: calc(var(--mainFontSize) + .5rem);
    font-weight: bolder;
    width: 100%;
    height: 100%;
    display: flex;
    justify-content: center;
    align-items: center;
    opacity: 0.8;
}

.world_entry_form_control {
    display: flex;
    flex-direction: column;
    margin: 0 10px;
}

.world_entry_thin_controls {
    display: flex;
    flex-direction: row;
}

.world_entry_thin_controls>div {
    flex: 1;
}

.checkbox_fancy {
    cursor: pointer;
}

.world_entry_form_control label {
    margin-left: 10px;
}


.world_entry_form_control label h4 {
    margin-bottom: 0px;
    margin-top: 0.5rem;
}

.world_entry_form_control label h5 {
    margin-top: 3px;
    margin-bottom: 3px;
}

.world_entry_form_control textarea {
    height: auto;
    width: auto;
    margin-top: 0;
}

.world_entry_form_control.world_entry_form_horizontal {
    flex-direction: row;
    align-items: center;
    margin-top: 10px;
}

.world_entry_form_control input[type=button] {
    cursor: pointer;
}

.world_entry_form_horizontal h5 {
    margin: 0 1rem;
}

.world_entry_form_control .checkbox {
    align-items: center;
    display: flex;
    flex-direction: row;
    column-gap: 10px;
}

.world_entry_form_control .checkbox h4 {
    margin: 0;
    display: inline-block;
}

.world_entry_form_radios label {
    margin-left: 0;
}

.world_entry_form_radios h4 {
    display: inline;
}

#world_cross {
    position: absolute;
    right: 15px;
    top: 15px;
    width: 20px;
    height: 20px;
    cursor: pointer;
    opacity: 0.6;
}

#world_logo {
    width: 35px;
    height: 35px;
    margin-right: 0.5rem;
}

#world_popup h5 {
    color: var(--grey70);
}

/* STLYES FOR THE CHAT MESSAGE DELETION CHECKBOXES */
/* --------------------------------------------------------------------------------------*/

/* checkboxes default to being hidden unless called by the delete mesasges option menu button, which uses JS to force them to be display:block*/
.del_checkbox {
    display: none;
    opacity: 0.7;
    margin-top: 12px;
    margin-right: 12px;
}

/*this hides the replacement for input form until Delete Messages mode is called*/
#dialogue_del_mes {
    display: none;
}

/*this is the default-shown div that is shown when message-deletion mode is NOT on, and hidden when JS calls message deletion mode*/
.for_checkbox {
    display: block;
}

input[type='checkbox']:not(#nav-toggle):not(#rm_button_panel_pin) {
    -webkit-appearance: none;
    -moz-appearance: none;
    appearance: none;
    outline: none;
    position: relative;
    width: var(--mainFontSize);
    height: var(--mainFontSize);
    overflow: hidden;
    border-radius: 3px;
    background-color: white;
    box-shadow: inset 0 0 3px 0 var(--black70a);
    cursor: pointer;
}

/* the checkbox starts with a size 0 background of a checkmark */
input[type='checkbox']:not(#nav-toggle):not(#rm_button_panel_pin):not(#lm_button_panel_pin)::after {
    content: '';
    color: var(--white100);
    position: absolute;
    top: 1px;
    right: 1px;
    bottom: 1px;
    left: 1px;
    background-color: var(--transparent);
    background-size: contain;
    background-position: center center;
    background-repeat: no-repeat;
    border-radius: 2px;
    -webkit-transform: scale(0);
    transform: scale(0);
    -webkit-transition: 0.25s ease-in-out;
    transition: 0.25s ease-in-out;
    background-image: url("data:image/svg+xml;base64,PCEtLSBHZW5lcmF0ZWQgYnkgSWNvTW9vbi5pbyAtLT4KPHN2ZyB2ZXJzaW9uPSIxLjEiIHhtbG5zPSJodHRwOi8vd3d3LnczLm9yZy8yMDAwL3N2ZyIgd2lkdGg9IjQ0OCIgaGVpZ2h0PSI0NDgiIHZpZXdCb3g9IjAgMCA0NDggNDQ4Ij4KPHRpdGxlPjwvdGl0bGU+CjxnIGlkPSJpY29tb29uLWlnbm9yZSI+CjwvZz4KPHBhdGggZD0iTTQxNy43NSAxNDEuNWMwIDYuMjUtMi41IDEyLjUtNyAxN2wtMjE1IDIxNWMtNC41IDQuNS0xMC43NSA3LTE3IDdzLTEyLjUtMi41LTE3LTdsLTEyNC41LTEyNC41Yy00LjUtNC41LTctMTAuNzUtNy0xN3MyLjUtMTIuNSA3LTE3bDM0LTM0YzQuNS00LjUgMTAuNzUtNyAxNy03czEyLjUgMi41IDE3IDdsNzMuNSA3My43NSAxNjQtMTY0LjI1YzQuNS00LjUgMTAuNzUtNyAxNy03czEyLjUgMi41IDE3IDdsMzQgMzRjNC41IDQuNSA3IDEwLjc1IDcgMTd6Ij48L3BhdGg+Cjwvc3ZnPgo=");
}

/* when the checkbox is checked, the background image is grown to normal size to fill the background of the 'checkbox'*/
input[type='checkbox']:not(#nav-toggle):not(#rm_button_panel_pin):not(#lm_button_panel_pin):checked::after {
    -webkit-transform: scale(1);
    transform: scale(1);
}

/*---------------------------------------------------------------------------------------------------------*/

.option_select_right_menu {
    width: 284px;
    margin-bottom: 35px;
    color: var(--white70a);
    background-color: var(--black30a);
}

#user_avatar_block {
    display: flex;
    grid-gap: 10px;
    flex-wrap: wrap;
}

#user_avatar_block .avatar {
    cursor: pointer;
    width: 64px;
    height: 64px;
    outline: 2px solid rgba(255, 255, 255, 0.7);
    border-radius: 50%;
}

#user_avatar_block .avatar:not(.selected) {
    outline: 2px solid transparent;
}

#user_avatar_block .avatar img {
    width: 64px;
    height: 64px;
}

#user_avatar_block .avatar_upload {
    cursor: pointer;
    width: 60px;
    height: 60px;
    background: var(--grey30);
    border-radius: 100%;
    display: flex;
    justify-content: center;
    align-items: center;
    /*this is just a big + sign, no need to dynamically size it*/
    font-size: 3rem;
}

#form_upload_avatar {
    display: none !important;
}

.range-block {
    height: min-content;
    display: flex;
    flex-wrap: wrap;
    align-items: center;
    margin-bottom: 10px;
    justify-content: space-between;
}

.range-block-title {
    margin: 0;
    padding: 0;
    width: 100%;
    text-align: center;

}

.range-block-counter {
    width: max-content;
    margin-left: 5px;
    font-size: calc(var(--mainFontSize) - 0.2rem);
    color: var(--white50a);
}

.range-block-range {
    margin: 0;
    width: 80%;
    /* margin-bottom: 10px; */
}

input[type="range"] {
    -webkit-appearance: none;
    appearance: none;
    margin: 0;
    padding: 0;
    width: 100%;
    height: 5px;
    background: var(--white50a);
    border-radius: 15px;
    background-size: 70% 100%;
    background-repeat: no-repeat;
    box-shadow: inset 0 0 2px black;
}

input[type="range"]::-webkit-slider-thumb {
    -webkit-appearance: none;
    position: relative;
    box-shadow: 0 0 5px 0 black;
    box-shadow: inset 0 0 5px var(--black70a);
    -webkit-appearance: none;
    height: 15px;
    width: 15px;
    /* margin-top: -5px; */
    border-radius: 50%;
    background: var(--white100);
}

/*Notes '?' links*/

.note-link-span {
    color: var(--sienna);
    border: 1px solid var(--sienna);
    border-radius: 10px;
    line-height: var(--mainFontSize);
    font-size: var(--mainFontSize);
    font-weight: 700;
    width: calc(var(--mainFontSize) + 0.2rem);
    height: calc(var(--mainFontSize) + 0.2rem);
    display: inline-block;
    opacity: 0.7;
    margin: 0 5px;
    text-align: center;
    box-shadow: 0 0 3px black;
}


.note-link-span:hover {
    color: var(--white100);
    background-color: var(--orangered);
    opacity: 1;
}

#tips_popup {

    width: 500px;
    height: 600px;
    position: absolute;
    z-index: 2060;
    background-color: var(--cobalt30a);
    margin-left: auto;
    margin-right: auto;
    left: 0;
    right: 0;
    text-align: center;
    margin-top: 15vh;
    box-shadow: 5px 5px var(--black30a);
    padding: 4px;
    backdrop-filter: blur(var(--SmartThemeBlurStrength));
    background-color: var(--black70a);
    -webkit-backdrop-filter: blur(var(--SmartThemeBlurStrength));
    border-radius: 10px;
    padding-top: 30px;
}

.nice-link {
    color: var(--SmartThemeBodyColor);
    opacity: 0.5;
    font-weight: 400;
    text-decoration: none;
    border-bottom: 2px dashed red;
    transition: 0.3s;
}

.whitespacenowrap {
    white-space: nowrap;
}

#chartokenwarning a {
    color: var(--SmartThemeBodyColor);
}

.nice-link:hover {
    opacity: 1;
}

#shadow_tips_popup {
    display: none;
    opacity: 0.0;
    position: absolute;
    width: 100%;
    height: 100svh;
    z-index: 2055;
    background-color: var(--black70a);
    -webkit-backdrop-filter: blur(var(--SmartThemeBlurStrength));
    backdrop-filter: blur(var(--SmartThemeBlurStrength));
}

.mes_stop {
    display: none;
    float: right;
    cursor: pointer;
    transition: opacity 0.3s ease-in-out;
    height: 20px;
    width: 20px;
    opacity: 0.5;
}

.mes_edit {
    float: right;
    cursor: pointer;
    transition: 0.3s ease-in-out;
    height: 20px;
    width: 20px;
    filter: drop-shadow(0px 0px 2px black);
    opacity: 0.2;
}

.mes_edit:hover,
.mes_stop:hover {
    opacity: 1;
}

.last_mes .mes_edit,
.last_mes .mes_edit_buttons,
.last_mes .mes_stop {
    grid-row-start: 1;
    position: relative;
    right: -30px;
}

.mes_edit_buttons {
    display: none;
    flex-direction: row;
    column-gap: 5px;
    float: right;
    cursor: pointer;
    padding-bottom: 5px;
    filter: drop-shadow(0px 0px 2px black);
    transition: 0.3s ease-in-out;
}

.mes_edit_buttons .menu_button {
    opacity: 0.5;
    padding: 0px;
    font-size: 1rem;
    height: 2rem;
    margin-top: 0;
    margin-bottom: 0;
    aspect-ratio: 1 / 1;
    display: flex;
    justify-content: center;
    align-items: center;
}

.mes_edit_cancel.menu_button {
    background-color: var(--crimson70a);
}

.mes_edit_done.menu_button {
    background-color: var(--okGreen70a);
}

.mes_edit_buttons .menu_button:hover {
    opacity: 1;
}

.edit_textarea {
    padding: 5px;
    margin: 0;
    outline: none;
    background-color: var(--black50a);
    line-height: calc(var(--mainFontSize) + .25rem);
}

#anchor_order {
    margin-bottom: 15px;
}

#anchor_checkbox,
#power-user-option-checkboxes {
    display: flex;
    flex-direction: column;
    row-gap: 5px;
}

#anchor_checkbox label,
#power-user-option-checkboxes label,
.checkbox_label,
.multigen_settings_block {
    display: flex;
    flex-direction: row;
    column-gap: 5px;
    align-items: center;
}

.multigen_settings_block {
    margin-top: 10px;
}

.multigen_settings_block label {
    flex: 1;
    display: flex;
    flex-direction: column;
}

#shadow_character_popup {
    backdrop-filter: blur(var(--SmartThemeBlurStrength));
    background-color: var(--black70a);
    -webkit-backdrop-filter: blur(var(--SmartThemeBlurStrength));
    display: none;
    opacity: 1.0;
    position: absolute;
    width: 100%;
    height: 100svh;
    z-index: 2058;
}

#character_popup {
    display: none;
    background-color: var(--black30a);
    backdrop-filter: blur(calc(var(--SmartThemeBlurStrength)*2));
    -webkit-backdrop-filter: blur(calc(var(--SmartThemeBlurStrength)*2));
    grid-template-rows: 50px 1fr 1fr 1fr 5fr;
    grid-gap: 10px;
    max-width: var(--sheldWidth);
    height: calc(100svh - 40px);
    position: absolute;
    z-index: 3002;
    margin-left: auto;
    margin-right: auto;
    left: 0;
    right: 0;
    top: 40px;
    box-shadow: 0 0 20px var(--black70a);
    padding-left: 30px;
    padding-right: 30px;
    padding-top: 20px;
    padding-bottom: 30px;
    border: 1px solid var(--black30a);
    border-radius: 0 0 20px 20px;
}

#character_popup h3 {
    margin-top: 0;
    margin-bottom: 0;
    margin-left: 0;
    display: inline;
}

h4 {
    margin: 10px 0;
}

h5 {
    margin: 5px 0;
}

#character_popup h5 {
    color: var(--grey50);
}


#character_popup_text {
    display: grid;
    grid-template-columns: 50px auto;
    grid-gap: 20px;
    align-items: center;
    width: 100%;
}

#personality_textarea {
    width: 100%;
}

#mes_example_div {
    height: 100%;
    display: grid;
    grid-template-rows: min-content auto;
}

#scenario_pole {
    width: 100%;
    margin-left: 0;
}

#mes_example_textarea {
    width: 100%;
    max-height: 100%;
    margin-left: 0;
}

#character_popup_ok {
    cursor: pointer;
    display: none;
    height: 40px;
    margin-top: 15px;
    margin-left: 36px;
    backdrop-filter: blur(var(--SmartThemeBlurStrength));
    background-color: var(--black70a);
    -webkit-backdrop-filter: blur(var(--SmartThemeBlurStrength));
    width: 110px;
    text-align: center;
}

#shadow_select_chat_popup {
    display: none;
    opacity: 1.0;
    position: absolute;
    width: 100%;
    height: 100svh;
    z-index: 3001;
    top: 0;
    background-color: var(--black70a);
    backdrop-filter: blur(var(--SmartThemeBlurStrength));
    -webkit-backdrop-filter: blur(var(--SmartThemeBlurStrength));
}

#select_chat_popup {
    display: grid;
    grid-template-rows: auto auto;
    max-width: var(--sheldWidth);
    height: min-content;
    max-height: calc(100svh - 40px);
    min-height: 100px;
    position: absolute;
    z-index: 2066;
    margin-left: auto;
    margin-right: auto;
    left: 0;
    right: 0;
    top: 0;
    bottom: 0;
    margin-top: auto;
    margin-bottom: auto;
    /* margin-top: 40px; */
    box-shadow: 0px 0px 20px black;
    padding: 10px;
    background-color: var(--SmartThemeBlurTintColor);
    border-radius: 20px;
    overflow-y: auto;
    border: 1px solid var(--grey30);
}

.TxtLrgBoldCenter {
    text-align: center;
    font-size: large;
    font-weight: 600;
}

#export_div {
    cursor: pointer;
}

#load_select_chat_div {
    position: absolute;
    bottom: 154px;
    left: 174px;
}

#load_select_chat_div img {
    width: 80px;
    height: 80px;
}

#select_chat_div {
    padding: 0;
    height: min-content;
}

#select_chat_div hr {
    margin: 0;
}

#select_chat_import {
    display: grid;
    grid-template-columns: min-content auto;
    align-items: center;
    grid-gap: 10px;
    margin-bottom: 10px;
}

.select_chat_block_wrapper {
    display: grid;
    grid-template-columns: auto min-content;
    align-items: center;
    grid-gap: 10px;
}

.select_chat_block {
    border-radius: 10px;
    margin-top: 10px;
    border: 1px solid var(--white30a);
    padding: 10px;
    display: grid;
    grid-template-columns: min-content auto;
    grid-template-rows: auto auto;
    grid-gap: 10px;
}

.select_chat_block:hover {
    background-color: var(--white30a);
}

.select_chat_block[highlight] {
    background-color: var(--cobalt30a);
}

.select_chat_block .avatar {

    grid-row: span 2;
}

.select_chat_block_filename {
    opacity: 0.5;
}

.select_chat_block_mes {
    font-size: calc(var(--mainFontSize) - .25rem);
}

#select_chat_cross {
    position: absolute;
    right: 15px;
    top: 15px;
    width: 20px;
    height: 20px;
    cursor: pointer;
    opacity: 0.6;
}

.PastChat_cross {
    width: 15px;
    height: 15px;
    cursor: pointer;
    opacity: 0.4;
}

.PastChat_cross:hover {
    color: red;
    filter: drop-shadow(0 0 2px red);
}

#advanced_book_logo {
    width: 35px;
    height: 35px;
    display: inline-block;
}

#export_character_div {
    display: grid;
    grid-template-columns: 340px auto;
}

/* GROUP CHATS */

#rm_group_top_bar {
    display: flex;
    flex-direction: row;
    align-items: center;
    width: 100%;
    column-gap: 15px;
}

#rm_button_group_chats h2 {
    margin-top: auto;
    margin-bottom: auto;
    /* font-size: 16px; */
    color: rgb(188, 193, 200, 1);
    border: 1px solid #333;
    background-color: rgba(0, 0, 0, 0.3);
    padding: 6px;
    border-radius: 10px;
}

#rm_group_chats_block {
    display: none;
    height: calc(100% - 45px);
    flex-direction: column;
    align-items: flex-start;
    padding: 0 5px;
}

#rm_group_chats_block h3,
#rm_group_chats_block h5 {
    margin-top: 5px;
    margin-bottom: 5px;
}

#rm_group_chat_name {
    width: 90%;
}

#rm_group_buttons {
    display: flex;
    flex-direction: row;
    width: 100%;
    align-items: center;
    column-gap: 10px;
    flex-wrap: wrap;
    padding: 0 5px;
}

.rm_group_settings {
    display: flex;
    flex-direction: column;
}

#rm_group_buttons .checkbox {
    display: flex;
}

#rm_group_buttons .checkbox h4 {
    display: inline-block;
}

#rm_group_buttons>input {

    cursor: pointer;
    user-select: none;
}

#rm_group_buttons>input:disabled {
    filter: brightness(0.3);
    cursor: unset;
}

#rm_group_members,
#rm_group_add_members {
    margin-top: 0.25rem;
    margin-bottom: 0.5rem;
    width: 100%;
    flex: 1;
    overflow: auto;
    display: flex;
    flex-direction: column;
    border: 1px solid grey;
    border-radius: 10px;
    background-color: var(--black30a);
}

#rm_group_buttons_expander {
    flex-grow: 1;
}

#rm_group_delete {
    color: rgb(190, 0, 0);
}

#rm_group_members:empty {
    width: 100%;
}

#rm_group_members:empty::before {
    content: 'Group is empty';

    font-weight: bolder;
    width: 100%;
    height: 100%;
    display: flex;
    justify-content: center;
    align-items: center;
    opacity: 0.8;
}

#rm_group_add_members:empty {
    width: 100%;
}

#rm_group_add_members_header {
    display: flex;
    flex-direction: row;
    align-items: center;
    width: 100%;
    column-gap: 1rem;
}

#rm_group_add_members_header input {
    flex: 1;
    width: 100%;
}

#rm_group_add_members:empty::before {
    content: 'No characters available';

    font-weight: bolder;
    width: 100%;
    height: 100%;
    display: flex;
    justify-content: center;
    align-items: center;
    opacity: 0.8;
}

.group_member_icon {
    margin: 0 10px;
    display: flex;
    column-gap: 10px;
    align-items: center;
}

.group_member {
    display: flex;
    flex-direction: row;
    align-items: center;
    width: 100%;
    padding: 5px;
    border-radius: 10px;
}

.group_member .ch_name {
    flex-grow: 1;
    margin-left: 10px;
    overflow: hidden;
    text-overflow: ellipsis;
    width: calc(100% - 110px);
}

/* Rules for icon display */
#rm_group_members .group_member[order="start"] .fa-chevron-down,
#rm_group_members .group_member[order="end"] .fa-chevron-up,
#rm_group_add_members .right_menu_button:not(.fa-plus),
#rm_group_members .fa-plus {
    display: none;
}

#rm_group_members .right_menu_button,
#rm_group_add_members .right_menu_button {
    padding: 0px;
}

#group_member_template,
#group_list_template {
    display: none !important;
}

.group_select {
    display: flex;
    flex-direction: row;
    align-items: center;
    padding: 5px;
    border-radius: 10px;
    cursor: pointer;
}

.group_select:hover {
    background-color: var(--white30a);
}

.group_select .group_icon {
    width: 20px;
    height: 20px;
    margin: 0 10px;
}

.group_select .ch_name {
    flex-grow: 1;
    max-width: calc(100% - 100px);
    overflow: hidden;
    text-overflow: ellipsis;
}

#typing_indicator_template {
    display: none !important;
}

.typing_indicator {
    position: sticky;
    bottom: 10px;
    margin: 10px;
    opacity: 0.85;
    text-shadow: 2px 2px 2px var(--black60a);
}

.missing-avatar {
    font-size: 36px;
}

.typing_indicator:after {
    display: inline-block;
    vertical-align: bottom;
    animation: ellipsis steps(4, end) 1500ms infinite;
    content: "";
    /* ascii code for the ellipsis character */
    width: 0px;
}

.group_member .avatar {
    flex-shrink: 0;
}

@keyframes ellipsis {
    0% {
        content: ""
    }

    25% {
        content: "."
    }

    50% {
        content: ".."
    }

    75% {
        content: "..."
    }
}

#group_avatars_template {
    display: none;
}

.avatar_collage {
    border-radius: 50%;
    position: relative;
    overflow: hidden;
}

body:not(.big-avatars) .avatar_collage {
    min-width: 50px;
}

body.big-avatars .avatar_collage {
    min-width: 60px;
}


.avatar_collage img {
    position: absolute;
    overflow: hidden;
}

body:not(.big-avatars) .avatar_collage img {
    border-radius: 0% !important;
}

.collage_2 .img_1 {
    left: 0;
    top: 0;
    max-width: 50%;
    max-height: 100%;
    width: 50%;
    height: 100%;
}

.collage_2 .img_2 {
    left: 50%;
    top: 0;
    max-width: 50%;
    max-height: 100%;
    width: 50%;
    height: 100%;
}

.collage_3 .img_1 {
    left: 0;
    top: 0;
    max-width: 50%;
    max-height: 50%;
    width: 50%;
    height: 50%;
}

.collage_3 .img_2 {
    left: 50%;
    top: 0;
    max-width: 50%;
    max-height: 50%;
    width: 50%;
    height: 50%;
}

.collage_3 .img_3 {
    left: 0;
    top: 50%;
    max-width: 100%;
    max-height: 50%;
    width: 100%;
    height: 50%;
}

.collage_4 .img_1 {
    left: 0;
    top: 0;
    max-width: 50%;
    max-height: 50%;
    width: 50%;
    height: 50%;
}

.collage_4 .img_2 {
    left: 50%;
    top: 0;
    max-width: 50%;
    max-height: 50%;
    width: 50%;
    height: 50%;
}

.collage_4 .img_3 {
    left: 0;
    top: 50%;
    max-width: 50%;
    max-height: 50%;
    width: 50%;
    height: 50%;
}

.collage_4 .img_4 {
    left: 50%;
    top: 50%;
    max-width: 50%;
    max-height: 50%;
    width: 50%;
    height: 50%;
}

/* border radius for big avatars collages */

body.big-avatars .collage_2 .img_1 {
    border-radius: 10px 0 0 10px !important;
}

body.big-avatars .collage_2 .img_2 {
    border-radius: 0 10px 10px 0 !important;
}

body.big-avatars .collage_3 .img_1 {
    border-radius: 10px 0 0 0 !important;
}

body.big-avatars .collage_3 .img_2 {
    border-radius: 0 10px 0 0 !important;
}

body.big-avatars .collage_3 .img_3 {
    border-radius: 0 0 10px 10px !important;
}

body.big-avatars .collage_4 .img_1 {
    border-radius: 10px 0 0 0 !important;
}

body.big-avatars .collage_4 .img_2 {
    border-radius: 0 10px 0 0 !important;
}

body.big-avatars .collage_4 .img_3 {
    border-radius: 0 0 0 10px !important;
}

body.big-avatars .collage_4 .img_4 {
    border-radius: 0 0 10px 0 !important;
}

span.warning {
    color: rgba(255, 0, 0, 0.5);
    font-weight: bolder;
}

#talkativeness_hint {
    display: flex;
    flex-direction: row;
    align-items: baseline;
    justify-content: space-between;
    width: 100%;
}

#talkativeness_expander {
    flex: 1;
}


#talkativeness_div input[type="range"] {
    width: 100%;
}

#talkativeness_hint span {
    min-width: 10em;
    font-size: calc(var(--mainFontSize) - .25rem);
}

#talkativeness_hint span:nth-child(1) {
    text-align: left;
}

#talkativeness_hint span:nth-child(2) {
    text-align: center;
}

#talkativeness_hint span:nth-child(3) {
    text-align: right;
}

/* css/style.css */

p {
    margin-bottom: 16px;
    margin-top: 0;
}

hr {
    margin: 5px 0;
    height: 1px;
    border: 0;
}

h1 {
    font-size: calc(var(--mainFontSize) + 1rem);
    line-height: 32px;
    margin-bottom: 22px;
}

h2 {
    margin-top: 5px;
    margin-bottom: 22px;
}

.right_menu_button h2 {
    margin-top: 0;
    margin-bottom: 0;
}

.right_menu_button img {
    display: block;
    cursor: pointer;
    height: 26px;
}

a {
    color: orange;
    text-decoration: none;
}

#export_format_popup {
    display: none;
    z-index: 9999;
}

.list-group {
    display: flex;
    flex-direction: column;
    padding-left: 0;
    margin-top: 0;
    margin-bottom: 3px;
    overflow: hidden;
    background-color: var(--SmartThemeBlurTintColor);
    backdrop-filter: blur(calc(var(--SmartThemeBlurStrength)*2));
    border: 1px solid var(--white30a);
    border-radius: 15px;
    box-shadow: 0 0 5px black;
    text-shadow: 0 0 3px black;
}

.list-group-item:hover {
    background-color: var(--SmartThemeEmColor);
}

.list-group-item {
    color: var(--SmartThemeBodyColor);
    padding: 0.75rem 1.25rem;
    margin-bottom: -1px;
    box-sizing: border-box;
    user-select: none;
    cursor: pointer;
}

/* ############################################################# */
/*           Right nav panel and nav-toggle */
/* ############################################################# */

#right-nav-panel {
    width: calc((100svw - var(--sheldWidth) - 2px) /2);
    max-height: calc(100svh - 42px);
    height: calc(100svh - 42px);
    position: fixed;
    top: 0;
    margin: 0;
    right: 0;
    left: calc(100% - var(--sheldWidth) /2 + var(--sheldWidth) +1px);
    padding: 5px;
    margin-bottom: 5px;
    backdrop-filter: blur(calc(var(--SmartThemeBlurStrength)));
    background-color: var(--SmartThemeBlurTintColor);
    -webkit-backdrop-filter: blur(calc(var(--SmartThemeBlurStrength)));
    z-index: 3000;
    border: 0;
    border-left: 1px solid var(--grey30a);
    border-bottom: 1px solid var(--grey30a);
    /* max-height: 100svh; */
    box-shadow: none;
    border-radius: 0 0 0 20px;
    overflow: hidden;
    scrollbar-width: thin;
}

#nav-toggle {
    position: fixed;
    right: 13px;
    top: 12px;
    padding: 0;
    margin: 0;
    cursor: pointer;
    height: 0;
    width: 0;
    z-index: 3001;
}

/* #right-nav-panel>div:not(#right-nav-panel-tabs) {
    height: calc(100% - 50px);
    overflow-y: auto;
} */

#hidden-divs {
    display: none;
}

/* Message images */
.mes img.img_extra {
    max-width: 600px;
    max-height: 300px;
    border-radius: 10px;
    display: block;
}

.mes img.img_extra~* {
    display: none;
}

/* Extensions */
#extensions_url {
    display: block;
}

#extensions_status {
    margin-bottom: 10px;
    font-weight: 700;
}

.extensions_block input[type="submit"]:hover {
    background-color: green;
}

.extensions_block input[type="checkbox"] {
    margin-left: 10px;
    margin-right: 10px;
}

label[for="extensions_autoconnect"] {
    display: flex;
    align-items: center;
    margin: 0 !important;
}

.extensions_url_block {
    display: flex;
    align-items: center;
    justify-content: space-between;
}

.extensions_url_block h4 {
    display: inline;
}

.extensions_block {
    clear: both;
    padding: 0.05px;
    /* clear fix */
}

.extensions_info {
    text-align: left;
    margin: 0 1em;
}

.extensions_info h3 {
    margin-bottom: 0.5em;
}

.extensions_info h4 {
    margin-bottom: 0.5em;
}

.extensions_info p {
    margin-bottom: 0.5em;
}

.extensions_info .disabled {
    color: lightgray;
}

#extensions_list .disabled {
    text-decoration: line-through;
    color: lightgray;
}

.success {
    color: green;
}

.failure {
    color: red;
}

.optional {
    color: lightgray;
}

.expander {
    flex-grow: 1;
}

/*------------ TOP SIDE SETTINGS ----------------*/

#top-settings-holder {
    margin: 0 auto;
    padding-top: 5px;
    height: 40px;
    max-width: var(--sheldWidth);
    /* color: white; */
    justify-content: center;
    display: grid;
    grid-template-columns: 10% 10% 10% 10% 10% 10% 10% 10%;
    z-index: 3000;
    position: relative;
    grid-gap: 2%;

}

.drawer {
    align-items: center;
    display: flex;
    flex-flow: column;
    width: 100%;
    /* z-index: 3001; */

}

.drawer-icon {
    display: inline-block;
    cursor: pointer;
    font-size: 1.8rem;
}

.drawer-icon.openIcon {

    filter: drop-shadow(0px 0px 2px black);
    ;
    transition: all 0.275s;
}

.drawer-icon.closedIcon {
    filter: drop-shadow(0px 0px 2px black);
    opacity: 0.3;
    transition: all 0.275s;
}

.drawer-icon.closedIcon:hover {
    opacity: 1;
}

.inline-drawer {
    padding-bottom: 10px;
}

.inline-drawer-icon {
    display: block;
    cursor: pointer;
    font-size: calc(var(--mainFontSize)*1.5);
    background-size: cover;
    background-repeat: no-repeat;
    filter: brightness(75%);
}

.redOverlayGlow {
    color: #ad0000;
    opacity: 0.8 !important;
    filter: drop-shadow(0px 0px 2px red) !important;
}

.inline-drawer-header {
    display: flex;
    justify-content: space-between;
    align-items: center;
}

.inline-drawer-content {
    display: none;
}

.drawer25pWidth {
    flex-basis: calc((var(--sheldWidth) / 4) - 16px);
}

.drawer-content {
    background-color: var(--SmartThemeBlurTintColor);
    color: var(--SmartThemeBodyColor);
    border-radius: 20px;
    padding: 10px;
    border: 1px solid var(--grey30a);
    box-shadow: 0 0 20px black;
    min-width: 450px;
    width: var(--sheldWidth);
    overflow-y: scroll;
    max-height: calc(100svh - 70px);
    display: none;
    position: absolute;
    left: 0;
    right: 0;
    max-width: var(--sheldWidth);
    margin: 35px auto 0 auto;
    backdrop-filter: blur(calc(var(--SmartThemeBlurStrength)));
    -webkit-backdrop-filter: blur(calc(var(--SmartThemeBlurStrength)));
    /* resize: both; */
    z-index: 9999 !important;
}

.fillRight,
.fillLeft {
    min-width: unset;
}

.fillLeft {
    width: calc((100svw - var(--sheldWidth) - 2px) /2);
    height: calc(100svh - 42px);
    max-height: calc(100svh - 42px);
    position: fixed;
    top: 0;
    margin: 0;
    left: 0;
    right: auto;
    padding: 5px;
    border-radius: 0 0 20px 0;
    box-shadow: none;
    overflow: hidden;
}

.scrollableInner {
    overflow-x: hidden;
    height: calc(100% - 30px);
}

.width100p {
    width: 100%;
}

.drawer-content select {
    width: 100%;
}

toolcool-color-picker {
    margin-right: 10px;
}

.flex-container {
    display: flex;
    gap: 10px;
    flex-wrap: wrap;
}

.flexnowrap {
    flex-wrap: nowrap;
}

.alignitemscenter {
    align-items: center;
}

.padding5 {
    padding: 5px;
}

.margin0 {
    margin: 0;
}

.margin-r5 {
    margin-right: 5px;
}

.flex1 {
    flex: 1;
}

.flexFlowColumn {
    flex-flow: column;
}

.wideMinContent {
    width: min-content;
}

.flexWide50p {
    flex: 50%;
}

.wide50p {
    width: 50% !important;
}


.justifyLeft {
    text-align: start;
    justify-content: left;
    margin-left: unset;
}

.justifyCenter {
    justify-content: center;
    margin: 0 auto;
}

.spaceEvenly {
    justify-content: space-evenly;
}

.widthNatural {
    width: unset !important;
    min-width: unset !important;
    max-width: unset !important;
}

.widthFreeExpand {
    width: -webkit-fill-available;
    width: -moz-available;
}

.wide100p {
    width: 100%;
}

#openai_api-presets {
    display: flex;
    flex-direction: row;
    column-gap: 10px;
    flex-wrap: wrap;
}

#openai_api-presets>div {
    flex: 1;
}

#openai_api-presets select {
    width: 100%;
}

#openai_logit_bias_text,
.openai_logit_bias_range_block {
    flex: 1;
}

.openai_logit_bias_form .range-block-counter {
    margin-top: 0px;
}

.openai_logit_bias_form {
    display: flex;
    flex-direction: row;
    column-gap: 10px;
    align-items: center;
}

.openai_logit_bias_list {
    display: flex;
    flex-direction: row;
    align-items: center;
    column-gap: 10px;
    flex-wrap: wrap;
}

.openai_logit_bias_list_item .separator {
    margin: 0 3px;
    display: block;
    font-weight: 700;
    font-size: calc(var(--mainFontSize) + .2rem);
}

.openai_logit_bias_list_item {
    display: flex;
    flex-direction: row;
    align-items: baseline;
    background-color: var(--ivory);
    color: var(--black100);
    font-weight: 500;
    border-radius: 20px;
    min-height: fit-content;
    padding: 3px 5px;
}

.openai_restorable,
.poe_restorable {
    display: flex;
    flex-direction: row;
    justify-content: space-between;
    align-items: center;
}

.openai_restorable .right_menu_button img {
    height: 20px;
}

.openai_preset_buttons {
    display: flex;
    justify-content: space-evenly;
    flex-direction: row;
    flex-wrap: wrap;
}

.reverse_proxy_warning,
.neutral_warning {
    color: rgba(255, 0, 0, 0.5)
}

.textarea_compact {
    font-size: calc(var(--mainFontSize) * 0.9);
    line-height: 1.2;
}



/*bubble chat style*/


body.bubblechat .mes {
    padding: 10px;
    border-radius: 20px;
    background-color: var(--SmartThemeBlurTintColor);
    margin-bottom: 5px;
    border: 1px solid var(--white30a);
}

body.w1000px #sheld {
    max-width: 1000px !important;
}

/*FastUI blur removal*/

body.no-blur * {
    backdrop-filter: unset !important;
}



body.no-blur #send_form.no-connection {
    background-color: rgba(100, 0, 0, 0.9) !important;
}

body.no-blur #bg1,
body.no-blur #bg_custom {
    filter: unset;

}

body.no-blur .drawer-content,
body:not(.bubblechat).no-blur #chat,
body.bubblechat.no-blur .mes,
body.no-blur #top-bar,
body.no-blur #character_popup,
body.no-blur #world_popup,
body.no-blur #dialogue_popup,
body.no-blur #select_chat_popup,
body.no-blur .options-content,
body.no-blur #send_form,
body.no-blur .list-group {
    background-color: var(--SmartThemeFastUIBGColor) !important;
}

/* wAIfu mode*/


body.waifuMode #top-bar {
    border-radius: 0 0 20px 20px;
    border: 1px solid var(--grey30a);
}

body.waifuMode #sheld {
    height: 40svh;
    top: calc(100% - 40vh);
    bottom: 0;
}

body.waifuMode #chat {
    border-top: 1px solid var(--grey30a);
    border-radius: 20px 20px 0 0;
}

body.waifuMode .expression-holder {
    max-height: 90vh;
    max-width: 90vw;
    height: 90vh;
    width: 90vw;
    position: absolute;
    left: 5vw;
    bottom: 0;
    filter: drop-shadow(2px 2px 2px #51515199);
    z-index: 1;
    /* resize: both; */
}

body.waifuMode img.expression {
    /* height: 90vh; */
}

body.movingUI .drag-grabber {
    display: inline;
}

body.movingUI #sheld,
body.movingUI .drawer-content,
body.movingUI #expression-holder {
    resize: both;
}

/* ---------- @media queries must always go at the bottom ------------*/

/*will apply to anything 1000px or less. this catches ipads, horizontal phones, and vertical phones)*/

@media screen and (max-width: 1000px) {



    .mes img.img_extra {
        max-width: 100%;
    }

    .world_entry_thin_controls {
        flex-direction: column;
    }

    .world_entry_form_control.world_entry_form_horizontal {
        flex-direction: column;
        align-items: flex-start;
        row-gap: 0.5rem;
    }

    .world_entry_form_control.world_entry_form_horizontal .world_popup_expander {
        display: none;
    }

    #world_popup_header {
        flex-direction: column;
        align-items: flex-start;
    }

    #world_popup_header .world_popup_expander {
        display: none;
    }

    body {
        touch-action: none;
        overflow: hidden;
    }

    .drawer-content {
        min-width: unset;
        width: 100%;
        max-height: calc(100svh - 45px);
        position: fixed;
        left: 0;
        top: 5px;
        border: 1px solid var(--grey30);
    }

    #select_chat_popup {
        align-items: start;
        height: min-content;
        align-content: start;
    }

    #top-settings-holder,
    #top-bar {
        width: 100svw;
    }

    #bg1,
    #bg_custom {
        position: fixed;
    }

    #sheld,
    #character_popup,
    #world_popup {
        height: calc(100svh - 45px);
        width: 100% !important;
        margin: 0 auto;
        max-width: 100%;
        left: 0 !important;
        resize: none;
        top: 42px;
    }

    #character_popup,
    #world_popup,
    #send_form {
        border: 1px solid var(--grey30);
        backdrop-filter: blur(calc(var(--SmartThemeBlurStrength) * 2));
    }

    #chat {
        border-left: 1px solid var(--grey30);
        border-right: 1px solid var(--grey30);
        border-bottom: 1px solid var(--grey30);
        align-items: start;
        align-content: start;
        overflow-y: auto;
        overflow-x: hidden;
    }

    .drag-grabber,
    .pull-tab {
        display: none !important;

    }

    .mes-text {
        padding-right: 25px;
    }

    #right-nav-panel,
    #left-nav-panel {
        height: calc(100svh - 45px);
        min-width: 100%;
        width: 100%;
        max-width: 100%;
        overflow-y: hidden;
        border-left: 1px solid var(--grey30);
        border-right: 1px solid var(--grey30);
        border-bottom: 1px solid var(--grey30);
        border-radius: 0 0 20px 20px;
        top: 40px !important;
        left: 0 !important;
        backdrop-filter: blur(calc(var(--SmartThemeBlurStrength) * 2));
    }

    #right-nav-panel h4 {
        margin: 5px auto;
    }

    #form_create {
        grid-template-rows:
            [avatar] min-content [hr] min-content [descriptionHeader] min-content [description] auto [firstmessageHeader] min-content [firstMessage] auto;
    }

    #result_info {
        font-size: calc(var(--mainFontSize) - .1rem);
    }

    .avatar_div {
        margin-top: 5px;
    }

    #character_popup {
        width: 100%;
        border-radius: 0 0 20px 20px;
        margin-top: 0px;
        height: calc(100% - 40px);
    }


    #send_textarea {
        font-size: calc(var(--mainFontSize) + .25rem);
        line-height: calc(var(--mainFontSize) + .5rem);
        min-height: calc(2rem + 0.75rem + 2px);
        max-height: 200px;
        word-wrap: break-word;
        height: 40px;
        resize: vertical;
        display: block;
        background-color: rgba(255, 0, 0, 0);
        border: 0;
        box-shadow: none;
        padding: 6px 0 6px 0;
        font-family: "Noto Sans", "Noto Color Emoji", sans-serif;
        margin: 0;
        text-shadow: #000 0 0 3px;
    }

    #rm_ch_create_block textarea {
        max-height: 200px;
    }

    #talkativeness_hint span {
        min-width: 33%;
    }

    .drawer25pWidth {
        flex-basis: max(calc(100% / 4 - 10px), 200px);
    }

    .expression-holder {
        display: none;
    }

    body.waifuMode #sheld {
        height: 40svh;
        top: 60svh;
        align-items: end;
        bottom: 0 !important;
    }

    body.waifuMode .expression-holder {
        display: inline;
        width: unset;
        max-height: unset;
        max-width: unset;
        bottom: unset;
        left: unset;
        top: unset;
        height: 100vh;
        width: 100vw;
        margin: 0 auto;
        position: absolute;
        filter: drop-shadow(2px 2px 2px #51515199);
        z-index: 1;
    }

    body.waifuMode img.expression {
        object-fit: cover;
    }

    .scrollableInner {
        overflow-y: auto;
        overflow-x: hidden;
        max-height: calc(100svh - 90px);
    }
}

@media screen and (max-width: 450px) {
    .drawer25pWidth {
        flex-basis: max(calc(100% / 2 - 10px), 200px);
    }
}

/*this part only only applies to iOS devices*/



@supports (-webkit-touch-callout: none) {
    body {
        margin: 0 auto;
    }

    #top-bar {
        width: 100vw;
    }

    #sheld {
        margin: unset;
        padding: unset;
        width: unset;
        height: unset;
        min-width: unset;
        max-width: unset;
        min-height: unset;
        max-height: unset;
        width: 100svw;
        height: calc(100svh - 40px);
        padding-right: max(env(safe-area-inset-right), 5px);
        padding-left: max(env(safe-area-inset-left), 5px);
        padding-bottom: max(env(safe-area-inset-bottom), 15px);
    }

    #character_popup,
    #world_popup,
    #left-nav-panel,
    #right-nav-panel,
    .drawer-content {
        width: unset;
        height: unset;
        min-width: unset;
        max-width: unset;
        min-height: unset;
        max-height: unset;
        backdrop-filter: blur(calc(var(--SmartThemeBlurStrength) * 2));
        left: 0;
        right: 0;
        top: 0;
        margin: 0 auto;
        height: calc(100svh - 70px);
        width: calc(100% - 5px);
        max-height: calc(100svh - 70px);
        max-width: calc(100% - 5px);

    }

    #character_popup,
    #world_popup,
    .drawer-content {
        margin-top: 40px;
    }

    .scrollableInner {
        overflow-y: auto;
        overflow-x: hidden;
    }
}<|MERGE_RESOLUTION|>--- conflicted
+++ resolved
@@ -50,19 +50,12 @@
 
     /* base variable for blur strength slider calculations */
     --blurStrength: 10;
-
-<<<<<<< HEAD
-        color-scheme: only light;
-
-
-=======
->>>>>>> c8f4f2f1
+    color-scheme: only light;
+
+
     /*styles for the color picker*/
     --tool-cool-color-picker-btn-bg: transparent;
     --tool-cool-color-picker-btn-border-color: transparent;
-
-    color-scheme: only light;
-
 }
 
 * {
