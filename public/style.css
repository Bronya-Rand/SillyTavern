--- conflicted
+++ resolved
@@ -612,6 +612,7 @@
     width: calc(100% - 50px);
     margin-left: 20px;
     margin-right: 30px;
+    max-height: 30px;
     display: flex;
     align-items: flex-end;
 }
@@ -974,7 +975,8 @@
 
 #form_create {
     display: grid;
-    height: 95vh;
+    height: 100%;
+    overflow-y: auto;
     grid-template-rows: 
         [avatar] min-content 
         [hr] min-content 
@@ -2132,6 +2134,7 @@
     flex-direction: row;
     width: 100%;
     align-items: flex-end;
+    margin-bottom: 10px;
 }
 
 #rm_group_buttons .checkbox {
@@ -2577,8 +2580,15 @@
 #nav-toggle:checked~#right-nav-panel {
     right: 0;
     box-shadow: -5px 0 20px 0 var(--black70a);
+    /*overflow-y: auto;*/
+}
+
+
+#right-nav-panel > div:not(#right-nav-panel-tabs) {
+    height: calc(100% - 40px);
     overflow-y: auto;
 }
+
 
 
 /* Message images */
@@ -2632,6 +2642,7 @@
     clear: both;
     padding: 0.05px; /* clear fix */
 }
+
 .extensions_info {
     text-align: left;
     margin: 0 1em;
@@ -2682,7 +2693,7 @@
     color: white;
     justify-content: space-around;
     display: grid;
-    grid-template-columns: 10% 10% 10% 10% 10% 10%;
+    grid-template-columns: 10% 10% 10% 10% 10% 10% 10%;
     z-index: 3000;
     position: relative;
     /* grid-gap: 20px; */
@@ -2699,7 +2710,7 @@
 .drawer-icon {
     display: inline-block;
     cursor: pointer;
-    min-width: 26px;
+    min-width: 36px;
     height: 26px;
     background-size: contain;
     background-repeat: no-repeat;
@@ -2724,6 +2735,10 @@
 
 .icon-cubes {
     background-image: url('img/cubes-solid.svg');
+}
+
+.icon-formatting {
+    background-image: url('img/font-solid.svg');
 }
 
 .drawer-icon.openIcon {
@@ -2769,19 +2784,9 @@
     -webkit-backdrop-filter: blur(20px);
 }
 
-<<<<<<< HEAD
-.drawer-content .checkbox_label {
-    margin: 1rem 0;
-}
-
-.extensions_info {
-    text-align: left;
-    margin: 0 1em;
-=======
 .flex-container {
     display: flex;
     gap: 20px;
->>>>>>> ea43b8c4
 }
 
 .wide50p { width:50%;}
