<<<<<<< HEAD
> [!IMPORTANT]  
> Приведенная здесь информация может быть устаревшей или неполной и предоставляется только для вашего удобства. Пожалуйста, используйте английскую версию для получения наиболее актуальной информации.

<a name="readme-top"></a>

[English](readme.md) | [中文](readme-zh_cn.md) | [日本語](readme-ja_jp.md) | Русский

![][cover]

Мобайл-френдли интерфейс, поддержка множества API (KoboldAI/CPP, Horde, NovelAI, Ooba, OpenAI, OpenRouter, Claude, Scale), ВН-образный режим Вайфу, Stable Diffusion, TTS, поддержка миров (лорбуков), кастомизируемый UI, автоперевод, тончайшая настройка промптов + возможность устанавливать расширения.

Основано на форке [TavernAI](https://github.com/TavernAI/TavernAI) версии 1.2.8

## Важные новости!

1. Чтобы помочь вам быстрее разобраться в SillyTavern, мы создали [сайт с документацией](https://docs.sillytavern.app/). Ответы на большинство вопросов можно найти там.

2. Почему пропали расширения после апдейта? Начиная с версии 1.10.6, большинство встроенных расширений были конвертированы в формат загружаемых аддонов. Их можно установить обратно через меню "Download Extensions and Assets" на панели расширений (значок с тремя кубиками сверху).

3. Не поддерживается следующая платформа: android arm LEtime-web. 32-битный Android требует внешнюю зависимость, которую нельзя установить посредством npm. Для её установки потребуется следующая команда: `pkg install esbuild`. После этого продолжайте установку по общей инструкции.

### Разрабатывается Cohee, RossAscends и всем сообществом SillyTavern

### Что такое SillyTavern и TavernAI?

SillyTavern — это интерфейс, который устанавливается на ПК (и на Android), который даёт возможность общаться с генеративным ИИ и чатиться/ролеплеить с вашими собственными персонажами или персонажами других пользователей.

SillyTavern — это форк версии TavernAI 1.2.8, который разрабатывается более активно и имеет множество новых функций. Сейчас уже можно сказать, что это две отдельные и абсолютно самостоятельные программы.

## Скриншоты

<img width="400" alt="image" src="https://github.com/SillyTavern/SillyTavern/assets/61471128/e902c7a2-45a6-4415-97aa-c59c597669c1"> 
<img width="400" alt="image" src="https://github.com/SillyTavern/SillyTavern/assets/61471128/f8a79c47-4fe9-4564-9e4a-bf247ed1c961">

### Ветки

SillyTavern разрабатывается в двух ветках, чтобы всем категориям пользователей было удобно.

* release -🌟 **Рекомендовано для большинства пользователей.** Самая стабильная ветка, рекомендуем именно её. Обновляется только в момент крупных релизов. Подходит для большей части пользователей.
* staging - ⚠️ **Не рекомендуется для повседневного использования.** В этой ветке весь самый свежий и новый функционал, но будьте аккуратны, поскольку сломаться может в любом месте и в любое время. Только для продвинутых пользователей и энтузиастов.

Если вы не умеете обращаться с git через командную строку, или не знаете, что такое ветка, то не переживайте! Наилучшим вариантом всегда остаётся ветка release.

### Что ещё нужно, кроме SillyTavern?

Сама по себе SillyTavern бесполезна, ведь это просто интерфейс. Вам потребуется доступ к бэкенду с ИИ, который и будет отыгрывать выбранного вами персонажа. Поддерживаются разные виды бэкендов: OpenAPI API (GPT), KoboldAI (локально или на Google Colab), и многое другое. Больше информации в [FAQ](https://docs.sillytavern.app/usage/faq/).

### Требуется ли для SillyTavern мощный ПК?

SillyTavern — это просто интерфейс, поэтому запустить его можно на любой картошке. Мощным должен быть бэкенд с ИИ.

## Есть вопросы или предложения?

### У нас появился сервер в Discord

| [![][discord-shield-badge]][discord-link] | [Вступайте в наше Discord-сообщество!](https://discord.gg/sillytavern) Задавайте вопросы, делитесь любимыми персонажами и промптами. |
| :---------------------------------------- | :----------------------------------------------------------------------------------------------------------------- |

Также можно написать разработчикам напрямую:

* Discord: cohee или rossascends
* Reddit: [/u/RossAscends](https://www.reddit.com/user/RossAscends/) или [/u/sillylossy](https://www.reddit.com/user/sillylossy/)
* [Запостить issue на GitHub](https://github.com/SillyTavern/SillyTavern/issues)

## Эта версия включает

* Глубоко переработанную TavernAI 1.2.8 (переписано и оптимизировано более 50% кода)
* Свайпы
* Групповые чаты: комнаты для нескольких ботов, где персонажи могут говорить друг с другом и с вами
* Чекпоинты и ветки для чатов
* Продвинутые настройки для KoboldAI / TextGen со множеством созданных сообществом пресетов
* Поддержка миров (функция "Информация о мире" / WorldInfo): создавайте свой богатый лор, или экономьте токены для карточек персонажей
* Соединение через [OpenRouter](https://openrouter.ai) для разных API (Claude, GPT-4/3.5 и других)
* Соединение с API [Oobabooga's TextGen WebUI](https://github.com/oobabooga/text-generation-webui)
* Соединение с [AI Horde](https://horde.koboldai.net/)
* Настройку форматирования промптов

## Расширения

SillyTavern поддерживает расширения.

* Эмоции для персонажей (спрайты)
* Автоматический саммарайз (краткий пересказ) истории чата
* Возможность отправить в чат картинку, которую ИИ сможет рассмотреть и понять
* Генерация картинок в Stable Diffusion (5 пресетов для чата, плюс свободный режим)
* Text-to-speech для сообщений ИИ (с помощью ElevenLabs, Silero, или родной TTS вашей ОС)

Полный список расширений и инструкций к ним можно найти в [документации](https://docs.sillytavern.app/).

## Улучшения от RossAscends для UI/CSS/общего удобства

* Мобильный интерфейс адаптирован для iOS, добавлена возможность сохранить ярлык на главный экран и открыть приложение в полноэкранном режиме.
* Горячие клавиши
  * Up = Редактировать последнее сообщение в чате
  * Ctrl+Up = Редактировать ВАШЕ последнее сообщение в чате
  * Left = свайп влево
  * Right = свайп вправо (ОБРАТИТЕ ВНИМАНИЕ: когда в окне ввода что-то напечатано, клавиши для свайпа не работают)
  * Ctrl+Left = посмотреть локальные переменные (в консоли браузера)
  * Enter (при нахождении внутри окна ввода) = отправить ваше сообщение ИИ
  * Ctrl+Enter = Повторная генерация последнего ответа ИИ

* Страница больше не перезагружается при смене имени пользователя или удалении персонажа

* Отключаемая возможность автоматически соединяться с API при загрузке страницы.
* Отключаемая возможность автоматически загружать последнего открытого персонажа при загрузке страницы.
* Улучшенный счётчик токенов - работает с несохранёнными персонажами, отображает и перманентные, и временные токены

* Улучшенный менеджер чатов
  * Файлы с новыми чатами получают читабельные названия вида "(персонаж) - (когда создано)"
  * Увеличен размер превью чата с 40 символов до 300.
  * Несколько вариантов сортировки списка персонажей (по имени, дате создания, размеру чата).

* Панели настроек слева и справа автоматически скрываются, если щёлкнуть за их пределы.
* При нажатии на значок замка навигационная панель будет закреплена на экране, и эта настройка сохранится между сессиями
* Сам статус панели (открыта или закрыта) также сохраняется между сессиями

* Кастомизируемый интерфейс чата:
  * Настройте звук при получении нового ответа
  * Переключайтесь между круглыми и прямоугольными аватарками
  * Увеличенное вширь окно чата для стационарных ПК
  * Возможность включать полупрозрачные панели, стилизованные под стекло
  * Настраиваемые цвета для обычного текста, курсива, цитат
  * Настраиваемый цвет фона и интенсивность размытия

# ⌛ Установка

> **Внимание!**
> * НЕ УСТАНАВЛИВАЙТЕ В ПАПКИ, КОТОРЫЕ КОНТРОЛИРУЕТ WINDOWS (Program Files, System32 и т.п.).
> * НЕ ЗАПУСКАЙТЕ START.BAT С ПРАВАМИ АДМИНИСТРАТОРА
> * УСТАНОВКА НА WINDOWS 7 НЕВОЗМОЖНА ИЗ-ЗА ОТСУТСТВИЯ NODEJS 18.16

## 🪟 Windows

## Установка через Git
  1. Установите [NodeJS](https://nodejs.org/en) (рекомендуется последняя LTS-версия)
  2. Установите [Git for Windows](https://gitforwindows.org/)
  3. Откройте Проводник (`Win+E`)
  4. Перейдите в папку, которую не контролирует Windows, или создайте её. (пример: C:\MySpecialFolder\)
  5. Откройте командную строку. Для этого нажмите на адресную строку (сверху), введите `cmd` и нажмите Enter.
  6. Когда появится чёрное окошко (командная строка), введите ОДНУ из перечисленных ниже команд:

- для ветки release: `git clone https://github.com/SillyTavern/SillyTavern -b release`
- для ветки staging: `git clone https://github.com/SillyTavern/SillyTavern -b staging`

  7. Когда клонирование закончится, дважды щёлкните по `Start.bat`, чтобы установить зависимости для NodeJS.
  8. После этого сервер запустится, и SillyTavern откроется в вашем браузере.

## Установка с помощью SillyTavern Launcher
 1. Установите [Git for Windows](https://gitforwindows.org/)
 2. Откройте Проводник (`Win+E`) и создайте или выберите папку, в которую будет установлен лаунчер
 3. Откройте командную строку. Для этого нажмите на адресную строку (сверху), введите `cmd` и нажмите Enter.
 4. Когда появится чёрное окошко, введите следующую команду: `git clone https://github.com/SillyTavern/SillyTavern-Launcher.git`
 5. Дважды щёлкните по `installer.bat` и выберите, что именно хотите установить
 6. После завершения установки дважды щёлкните по `launcher.bat`

## Установка с помощью GitHub Desktop
(Тут речь про git **только** в рамках GitHub Desktop, если хотите использовать `git` в командной строке, вам также понадобится [Git for Windows](https://gitforwindows.org/))
  1. Установите [NodeJS](https://nodejs.org/en) (latest LTS version is recommended)
  2. Установите [GitHub Desktop](https://central.github.com/deployments/desktop/desktop/latest/win32)
  3. После завершения установки GitHub Desktop, нажмите `Clone a repository from the internet....` (обратите внимание: для этого шага **НЕ требуется** аккаунт на GitHub)
  4. В меню перейдите на вкладку URL, введите адрес `https://github.com/SillyTavern/SillyTavern`, и нажмите Clone. В поле Local path можно изменить директорию, в которую будет загружена SillyTavern.
  6. Чтобы запустить SillyTavern, откройте Проводник и перейдите в выбранную на предыдущем шаге папку. По умолчанию репозиторий будет склонирован сюда: `C:\Users\[Имя пользователя]\Documents\GitHub\SillyTavern`
  7. Дважды щёлкните по файлу `start.bat`. (обратите внимание: окончание `.bat` может быть скрыто настройками вашей ОС. Таким образом, имя файла будет выглядеть как "`Start`". Дважды щёлкните по нему, чтобы запустить SillyTavern)
  8. После того, как вы дважды щёлкнули по файлу, должно открыться чёрное окошко, и SillyTavern начнёт устанавливать свои зависимости.
  9. Если установка прошла успешно, то в командной строке будет вот такое, а в браузере откроется вкладка с SillyTavern:
  10. Подключайтесь к любому из [поддерживаемых API](https://docs.sillytavern.app/usage/api-connections/) и начинайте переписку!

## 🐧 Linux и 🍎 MacOS

В MacOS и Linux всё это делается через Терминал.

1. Установите git и nodeJS (как именно - зависит от вашей ОС)
2. Клонируйте репозиторий

- для ветки release: `git clone https://github.com/SillyTavern/SillyTavern -b release`
- для ветки staging: `git clone https://github.com/SillyTavern/SillyTavern -b staging`

3. Перейдите в папку установки с помощью `cd SillyTavern`.
4. Запустите скрипт `start.sh` с помощью одной из команд:

- `./start.sh`
- `bash start.sh`

## Установка с помощью SillyTavern Launcher

### Для пользователей Linux
1. Откройте любимый терминал и установите git
2. Загрузите Sillytavern Launcher с помощью команды: `git clone https://github.com/SillyTavern/SillyTavern-Launcher.git`
3. Перейдите в SillyTavern-Launcher: `cd SillyTavern-Launcher`
4. Запустите лаунчер установки: `chmod +x install.sh && ./install.sh`, затем выберите, что конкретно хотите установить
5. После завершения установки, запустите лаунчер следующей командой: `chmod +x launcher.sh && ./launcher.sh`

### Для пользователей Mac
1. Откройте терминал и установите brew: `/bin/bash -c "$(curl -fsSL https://raw.githubusercontent.com/Homebrew/install/HEAD/install.sh)"`
2. Затем установите git: `brew install git`
3. Загрузите Sillytavern Launcher: `git clone https://github.com/SillyTavern/SillyTavern-Launcher.git`
4. Перейдите в SillyTavern-Launcher: `cd SillyTavern-Launcher`
5. Запустите лаунчер установки: `chmod +x install.sh && ./install.sh` and choose what you wanna install
6. После завершения установки, запустите лаунчер следующей командой: `chmod +x launcher.sh && ./launcher.sh`

## 📱 Мобильные устройства - Установка при помощи termux

> **ОБРАТИТЕ ВНИМАНИЕ!**
> 
> **На Android-телефонах SillyTavern можно запускать нативно посредством Termux. Обратитесь к гайду, написанному ArroganceComplex#2659:**
> 
> * <https://rentry.org/STAI-Termux>


## Управление ключами от API

SillyTavern сохраняет ключи от ваших API в файле `secrets.json` в папке на сервере.

По умолчанию, ключи не будут отображаться на фронте после их ввода и перезагрузки страницы.

Чтобы включить возможность отображения ключей путём нажатия кнопки в блоке API:

1. Зайдите в файл `config.yaml` и установите `allowKeysExposure` в положение `true`.
2. Перезапустите сервер SillyTavern.

## Удалённое подключение

В основном этим пользуются тогда, когда хотят использовать SillyTavern с телефона, запустив сервер SillyTavern на стационарном ПК в той же Wi-Fi-сети.

Однако это позволит подключаться откуда угодно, а не только вам.

**ВАЖНО: в SillyTavern не предусмотрена возможность использования программы несколькими людьми. Поэтому любой, кто подключится к вашему серверу, получит доступ ко всем вашим персонажам и чатам, а также сможет менять настройки через UI.**

### 1. Заведение "белого списка" IP-адресов

* Создайте в корневой папке SillyTavern файл с названием `whitelist.txt`.
* Откройте файл в текстовом редакторе и внесите список IP-адресов, с которых хотите разрешить подключение.

*Принимаются как обычные IP-адреса, так и целые диапазоны, размеченные с помощью астериска. Примеры:*

```txt
192.168.0.1
192.168.0.20
```

или

```txt
192.168.0.*
```

(диапазон из примера сверху позволит подключаться всем устройствам в локальной сети)

Также принимаются маски CIDR (вида 10.0.0.0/24).

* Сохраните файл `whitelist.txt`.
* Перезапустите сервер ST.

После этого устройства из белого списка смогут подключаться к вашему серверу.

*Обратите внимание: в файле `config.yaml` также имеется массив `whitelist`, который работает по тому же принципу. Однако если существует файл `whitelist.txt`, то этот массив игнорируется.*

### 2. Получение IP хост-машины с ST

После настройки белого списка адресов, следующим шагом будет получение IP-адреса хост-машины, на которой запущена SillyTavern.

Если хост-машина находится в той же Wi-Fi-сети, то можно воспользоваться её внутренним Wi-Fi-IP-адресом:

* На Windows: нажмите Пуск > введите `cmd.exe` в поиске > в консоли введите команду `ipconfig` и нажмите Enter > найдите пункт `IPv4-адрес`.

Если вы (или кто-то другой) хотите подключаться к хост-машине из другой сети, то вам понадобится ваш публичный IP-адрес.

* Откройте [эту страницу](https://whatismyipaddress.com/) с вашей хост-машины и найдите пункт `IPv4`. На этот адрес и будет подключаться удалённое устройство.

### 3. Соединить удалённое устройство с хост-машиной ST

Какой бы IP-адрес вы ни выбрали, вам нужно будет вводить его в адресной строке браузера вашего удалённого устройства.

Обычный адрес хост-машины, находящейся в той же Wi-Fi-сети, выглядит примерно так:

`http://192.168.0.5:8000`

НЕ используйте https://
Только http://

### Открытие доступа до ST для всех IP-адресов

Мы не рекомендуем так делать, но вы можете открыть файл `config.yaml` и изменить `whitelistMode` на `false`.

Обязательно нужно удалить (или переименовать) файл `whitelist.txt`, если такой файл есть в корневой директории SillyTavern.

Эта практика считается небезопасной, поэтому, если вы решите так сделать, мы попросим вас установить логин и пароль.

Оба этих параметра настраиваются в `config.yaml` (username и password).

Останется только перезапустить сервер ST, и после этого к вам сможет подключиться любой пользователь вне зависимости от IP-адреса его устройства. Главное, чтобы он знал логин и пароль.

### Не получается соединиться?

* Создайте входящее/исходящее правило в вашем фаерволле для порта, указанного в `config.yaml`. НЕ ПУТАЙТЕ этот процесс с пробросом портов на роутере. Если по ошибке перепутаете, то на ваш сервер сможет забраться посторонний человек и украсть ваши логи, этого следует избегать.
* Переключите Сетевой профиль на значение "Частные". Для этого зайдите в Параметры > Сеть и Интернет > Ethernet. КРАЙНЕ важно для Windows 11, без этого не получится подключиться даже с правилом фаервола.

## Проблемы с производительностью?

Попробуйте включить опцию "Отключить эффект размытия" в меню "Пользовательские настройки".

## Нравится ваш проект! Как помочь?

### ЧТО ДЕЛАТЬ

1. Присылайте пулл реквесты
2. Присылайте идеи и баг-репорты, оформленные по установленным шаблонам
3. Прежде чем задавать вопросы, прочтите readme и документацию

### ЧЕГО НЕ ДЕЛАТЬ

1. Предлагать донаты
2. Присылать баг-репорты безо всякого контекста
3. Задавать вопросы, на которые уже отвечали

## Где найти старые фоны?

Мы двигаемся в сторону 100% уникальности всего используемого контента, поэтому старые фоны были убраны из репозитория.

Они отправлены в архив, скачать их можно здесь:

<https://files.catbox.moe/1xevnc.zip>




## Авторы и лицензии

**Мы надеемся, что эта программа принесёт людям пользу,
но мы не даём НИКАКИХ ГАРАНТИЙ; мы ни в коем случае не гарантируем того,
что программа СООТВЕТСТВУЕТ КАКИМ-ЛИБО КРИТЕРИЯМ или ПРИГОДНА ДЛЯ КАКОЙ-ЛИБО ЦЕЛИ.
Подробнее можно узнать в GNU Affero General Public License.**

* Базовая TAI от Humi: Лицензия неизвестна
* Модификации от Cohee и производная кодовая база: AGPL v3
* Дополнения RossAscends: AGPL v3
* Кусочки TavernAITurbo мода от CncAnon: Лицензия неизвестна
* Различные коммиты и предложения от kingbri (<https://github.com/bdashore3>)
* Расширения и внедрение разного рода удобств - city_unit (<https://github.com/city-unit>)
* Различные коммиты и баг-репорты от StefanDanielSchwarz (<https://github.com/StefanDanielSchwarz>)
* Режим Вайфу вдохновлён работой PepperTaco (<https://github.com/peppertaco/Tavern/>)
* Благодарность Pygmalion University за прекрасную работу по тестированию и за все предлагаемые крутые фичи!
* Благодарность oobabooga за компиляцию пресетов для TextGen
* Пресеты для KoboldAI из KAI Lite: <https://lite.koboldai.net/>
* Шрифт Noto Sans от Google (OFL license)
* Тема Font Awesome <https://fontawesome.com> (Иконки: CC BY 4.0, Шрифты: SIL OFL 1.1, Код: MIT License)
* Клиентская библиотека для AI Horde от ZeldaFan0225: <https://github.com/ZeldaFan0225/ai_horde>
* Пусковой скрипт для Linux от AlpinDale
* Благодарность paniphons за оформление документа с FAQ
* Фон в честь 10 тысяч пользователей в Discord от @kallmeflocc
* Стандартный контент (персонажи и лорбуки) предоставлен пользователями @OtisAlejandro, @RossAscends и @kallmeflocc
* Корейский перевод от @doloroushyeonse
* Поддержка k_euler_a для Horde от <https://github.com/Teashrock>
* Китайский перевод от [@XXpE3](https://github.com/XXpE3), 中文 ISSUES 可以联系 @XXpE3

<!-- LINK GROUP -->
[back-to-top]: https://img.shields.io/badge/-BACK_TO_TOP-151515?style=flat-square
[cover]: https://github.com/SillyTavern/SillyTavern/assets/18619528/c2be4c3f-aada-4f64-87a3-ae35a68b61a4
[discord-link]: https://discord.gg/sillytavern
[discord-shield]: https://img.shields.io/discord/1100685673633153084?color=5865F2&label=discord&labelColor=black&logo=discord&logoColor=white&style=flat-square
[discord-shield-badge]: https://img.shields.io/discord/1100685673633153084?color=5865F2&label=discord&labelColor=black&logo=discord&logoColor=white&style=for-the-badge
=======
<a name="readme-top"></a>

[English](readme.md) | [中文](readme-zh_cn.md) | [日本語](readme-ja_jp.md) | Русский

![][cover]

Мобайл-френдли интерфейс, поддержка множества API (KoboldAI/CPP, Horde, NovelAI, Ooba, OpenAI, OpenRouter, Claude, Scale), ВН-образный режим Вайфу, Stable Diffusion, TTS, поддержка миров (лорбуков), кастомизируемый UI, автоперевод, тончайшая настройка промптов + возможность устанавливать расширения.

Основано на форке [TavernAI](https://github.com/TavernAI/TavernAI) версии 1.2.8

## Важные новости!

1. Чтобы помочь вам быстрее разобраться в SillyTavern, мы создали [сайт с документацией](https://docs.sillytavern.app/). Ответы на большинство вопросов можно найти там.

2. Почему пропали расширения после апдейта? Начиная с версии 1.10.6, большинство встроенных расширений были конвертированы в формат загружаемых аддонов. Их можно установить обратно через меню "Download Extensions and Assets" на панели расширений (значок с тремя кубиками сверху).

3. Не поддерживается следующая платформа: android arm LEtime-web. 32-битный Android требует внешнюю зависимость, которую нельзя установить посредством npm. Для её установки потребуется следующая команда: `pkg install esbuild`. После этого продолжайте установку по общей инструкции.

### Разрабатывается Cohee, RossAscends и всем сообществом SillyTavern

### Что такое SillyTavern и TavernAI?

SillyTavern — это интерфейс, который устанавливается на ПК (и на Android), который даёт возможность общаться с генеративным ИИ и чатиться/ролеплеить с вашими собственными персонажами или персонажами других пользователей.

SillyTavern — это форк версии TavernAI 1.2.8, который разрабатывается более активно и имеет множество новых функций. Сейчас уже можно сказать, что это две отдельные и абсолютно самостоятельные программы.

## Скриншоты

<img width="400" alt="image" src="https://github.com/SillyTavern/SillyTavern/assets/61471128/e902c7a2-45a6-4415-97aa-c59c597669c1"> 
<img width="400" alt="image" src="https://github.com/SillyTavern/SillyTavern/assets/61471128/f8a79c47-4fe9-4564-9e4a-bf247ed1c961">

### Ветки

SillyTavern разрабатывается в двух ветках, чтобы всем категориям пользователей было удобно.

* release -🌟 **Рекомендовано для большинства пользователей.** Самая стабильная ветка, рекомендуем именно её. Обновляется только в момент крупных релизов. Подходит для большей части пользователей.
* staging - ⚠️ **Не рекомендуется для повседневного использования.** В этой ветке весь самый свежий и новый функционал, но будьте аккуратны, поскольку сломаться может в любом месте и в любое время. Только для продвинутых пользователей и энтузиастов.

Если вы не умеете обращаться с git через командную строку, или не знаете, что такое ветка, то не переживайте! Наилучшим вариантом всегда остаётся ветка release.

### Что ещё нужно, кроме SillyTavern?

Сама по себе SillyTavern бесполезна, ведь это просто интерфейс. Вам потребуется доступ к бэкенду с ИИ, который и будет отыгрывать выбранного вами персонажа. Поддерживаются разные виды бэкендов: OpenAPI API (GPT), KoboldAI (локально или на Google Colab), и многое другое. Больше информации в [FAQ](https://docs.sillytavern.app/usage/faq/).

### Требуется ли для SillyTavern мощный ПК?

SillyTavern — это просто интерфейс, поэтому запустить его можно на любой картошке. Мощным должен быть бэкенд с ИИ.

## Есть вопросы или предложения?

### У нас появился сервер в Discord

| [![][discord-shield-badge]][discord-link] | [Вступайте в наше Discord-сообщество!](https://discord.gg/sillytavern) Задавайте вопросы, делитесь любимыми персонажами и промптами. |
| :---------------------------------------- | :----------------------------------------------------------------------------------------------------------------- |

Также можно написать разработчикам напрямую:

* Discord: cohee или rossascends
* Reddit: [/u/RossAscends](https://www.reddit.com/user/RossAscends/) или [/u/sillylossy](https://www.reddit.com/user/sillylossy/)
* [Запостить issue на GitHub](https://github.com/SillyTavern/SillyTavern/issues)

## Эта версия включает

* Глубоко переработанную TavernAI 1.2.8 (переписано и оптимизировано более 50% кода)
* Свайпы
* Групповые чаты: комнаты для нескольких ботов, где персонажи могут говорить друг с другом и с вами
* Чекпоинты и ветки для чатов
* Продвинутые настройки для KoboldAI / TextGen со множеством созданных сообществом пресетов
* Поддержка миров (функция "Информация о мире" / WorldInfo): создавайте свой богатый лор, или экономьте токены для карточек персонажей
* Соединение через [OpenRouter](https://openrouter.ai) для разных API (Claude, GPT-4/3.5 и других)
* Соединение с API [Oobabooga's TextGen WebUI](https://github.com/oobabooga/text-generation-webui)
* Соединение с [AI Horde](https://aihorde.net/)
* Настройку форматирования промптов

## Расширения

SillyTavern поддерживает расширения, при этом некоторые из ИИ-модулей работают через [SillyTavern Extras API](https://github.com/SillyTavern/SillyTavern-extras)

* Заметки автора / Смещение характера
* Эмоции для персонажей (спрайты)
* Автоматический саммарайз (краткий пересказ) истории чата
* Возможность отправить в чат картинку, которую ИИ сможет рассмотреть и понять
* Генерация картинок в Stable Diffusion (5 пресетов для чата, плюс свободный режим)
* Text-to-speech для сообщений ИИ (с помощью ElevenLabs, Silero, или родной TTS вашей ОС)

Полный список расширений и инструкций к ним можно найти в [документации](https://docs.sillytavern.app/).

## Улучшения от RossAscends для UI/CSS/общего удобства

* Мобильный интерфейс адаптирован для iOS, добавлена возможность сохранить ярлык на главный экран и открыть приложение в полноэкранном режиме.
* Горячие клавиши
  * Up = Редактировать последнее сообщение в чате
  * Ctrl+Up = Редактировать ВАШЕ последнее сообщение в чате
  * Left = свайп влево
  * Right = свайп вправо (ОБРАТИТЕ ВНИМАНИЕ: когда в окне ввода что-то напечатано, клавиши для свайпа не работают)
  * Ctrl+Left = посмотреть локальные переменные (в консоли браузера)
  * Enter (при нахождении внутри окна ввода) = отправить ваше сообщение ИИ
  * Ctrl+Enter = Повторная генерация последнего ответа ИИ

* Страница больше не перезагружается при смене имени пользователя или удалении персонажа

* Отключаемая возможность автоматически соединяться с API при загрузке страницы.
* Отключаемая возможность автоматически загружать последнего открытого персонажа при загрузке страницы.
* Улучшенный счётчик токенов - работает с несохранёнными персонажами, отображает и перманентные, и временные токены

* Улучшенный менеджер чатов
  * Файлы с новыми чатами получают читабельные названия вида "(персонаж) - (когда создано)"
  * Увеличен размер превью чата с 40 символов до 300.
  * Несколько вариантов сортировки списка персонажей (по имени, дате создания, размеру чата).

* Панели настроек слева и справа автоматически скрываются, если щёлкнуть за их пределы.
* При нажатии на значок замка навигационная панель будет закреплена на экране, и эта настройка сохранится между сессиями
* Сам статус панели (открыта или закрыта) также сохраняется между сессиями

* Кастомизируемый интерфейс чата:
  * Настройте звук при получении нового ответа
  * Переключайтесь между круглыми и прямоугольными аватарками
  * Увеличенное вширь окно чата для стационарных ПК
  * Возможность включать полупрозрачные панели, стилизованные под стекло
  * Настраиваемые цвета для обычного текста, курсива, цитат
  * Настраиваемый цвет фона и интенсивность размытия

# ⌛ Установка

> **Внимание!**
> * НЕ УСТАНАВЛИВАЙТЕ В ПАПКИ, КОТОРЫЕ КОНТРОЛИРУЕТ WINDOWS (Program Files, System32 и т.п.).
> * НЕ ЗАПУСКАЙТЕ START.BAT С ПРАВАМИ АДМИНИСТРАТОРА
> * УСТАНОВКА НА WINDOWS 7 НЕВОЗМОЖНА ИЗ-ЗА ОТСУТСТВИЯ NODEJS 18.16

## 🪟 Windows

## Установка через Git
  1. Установите [NodeJS](https://nodejs.org/en) (рекомендуется последняя LTS-версия)
  2. Установите [Git for Windows](https://gitforwindows.org/)
  3. Откройте Проводник (`Win+E`)
  4. Перейдите в папку, которую не контролирует Windows, или создайте её. (пример: C:\MySpecialFolder\)
  5. Откройте командную строку. Для этого нажмите на адресную строку (сверху), введите `cmd` и нажмите Enter.
  6. Когда появится чёрное окошко (командная строка), введите ОДНУ из перечисленных ниже команд:

- для ветки release: `git clone https://github.com/SillyTavern/SillyTavern -b release`
- для ветки staging: `git clone https://github.com/SillyTavern/SillyTavern -b staging`

  7. Когда клонирование закончится, дважды щёлкните по `Start.bat`, чтобы установить зависимости для NodeJS.
  8. После этого сервер запустится, и SillyTavern откроется в вашем браузере.

## Установка с помощью SillyTavern Launcher
 1. Установите [Git for Windows](https://gitforwindows.org/)
 2. Откройте Проводник (`Win+E`) и создайте или выберите папку, в которую будет установлен лаунчер
 3. Откройте командную строку. Для этого нажмите на адресную строку (сверху), введите `cmd` и нажмите Enter.
 4. Когда появится чёрное окошко, введите следующую команду: `git clone https://github.com/SillyTavern/SillyTavern-Launcher.git`
 5. Дважды щёлкните по `installer.bat` и выберите, что именно хотите установить
 6. После завершения установки дважды щёлкните по `launcher.bat`

## Установка с помощью GitHub Desktop
(Тут речь про git **только** в рамках GitHub Desktop, если хотите использовать `git` в командной строке, вам также понадобится [Git for Windows](https://gitforwindows.org/))
  1. Установите [NodeJS](https://nodejs.org/en) (latest LTS version is recommended)
  2. Установите [GitHub Desktop](https://central.github.com/deployments/desktop/desktop/latest/win32)
  3. После завершения установки GitHub Desktop, нажмите `Clone a repository from the internet....` (обратите внимание: для этого шага **НЕ требуется** аккаунт на GitHub)
  4. В меню перейдите на вкладку URL, введите адрес `https://github.com/SillyTavern/SillyTavern`, и нажмите Clone. В поле Local path можно изменить директорию, в которую будет загружена SillyTavern.
  6. Чтобы запустить SillyTavern, откройте Проводник и перейдите в выбранную на предыдущем шаге папку. По умолчанию репозиторий будет склонирован сюда: `C:\Users\[Имя пользователя]\Documents\GitHub\SillyTavern`
  7. Дважды щёлкните по файлу `start.bat`. (обратите внимание: окончание `.bat` может быть скрыто настройками вашей ОС. Таким образом, имя файла будет выглядеть как "`Start`". Дважды щёлкните по нему, чтобы запустить SillyTavern)
  8. После того, как вы дважды щёлкнули по файлу, должно открыться чёрное окошко, и SillyTavern начнёт устанавливать свои зависимости.
  9. Если установка прошла успешно, то в командной строке будет вот такое, а в браузере откроется вкладка с SillyTavern:
  10. Подключайтесь к любому из [поддерживаемых API](https://docs.sillytavern.app/usage/api-connections/) и начинайте переписку!

## 🐧 Linux и 🍎 MacOS

В MacOS и Linux всё это делается через Терминал.

1. Установите git и nodeJS (как именно - зависит от вашей ОС)
2. Клонируйте репозиторий

- для ветки release: `git clone https://github.com/SillyTavern/SillyTavern -b release`
- для ветки staging: `git clone https://github.com/SillyTavern/SillyTavern -b staging`

3. Перейдите в папку установки с помощью `cd SillyTavern`.
4. Запустите скрипт `start.sh` с помощью одной из команд:

- `./start.sh`
- `bash start.sh`

## Установка с помощью SillyTavern Launcher

### Для пользователей Linux
1. Откройте любимый терминал и установите git
2. Загрузите Sillytavern Launcher с помощью команды: `git clone https://github.com/SillyTavern/SillyTavern-Launcher.git`
3. Перейдите в SillyTavern-Launcher: `cd SillyTavern-Launcher`
4. Запустите лаунчер установки: `chmod +x install.sh && ./install.sh`, затем выберите, что конкретно хотите установить
5. После завершения установки, запустите лаунчер следующей командой: `chmod +x launcher.sh && ./launcher.sh`

### Для пользователей Mac
1. Откройте терминал и установите brew: `/bin/bash -c "$(curl -fsSL https://raw.githubusercontent.com/Homebrew/install/HEAD/install.sh)"`
2. Затем установите git: `brew install git`
3. Загрузите Sillytavern Launcher: `git clone https://github.com/SillyTavern/SillyTavern-Launcher.git`
4. Перейдите в SillyTavern-Launcher: `cd SillyTavern-Launcher`
5. Запустите лаунчер установки: `chmod +x install.sh && ./install.sh` and choose what you wanna install
6. После завершения установки, запустите лаунчер следующей командой: `chmod +x launcher.sh && ./launcher.sh`

## 📱 Мобильные устройства - Установка при помощи termux

> **ОБРАТИТЕ ВНИМАНИЕ!**
> 
> **На Android-телефонах SillyTavern можно запускать нативно посредством Termux. Обратитесь к гайду, написанному ArroganceComplex#2659:**
> 
> * <https://rentry.org/STAI-Termux>


## Управление ключами от API

SillyTavern сохраняет ключи от ваших API в файле `secrets.json` в папке на сервере.

По умолчанию, ключи не будут отображаться на фронте после их ввода и перезагрузки страницы.

Чтобы включить возможность отображения ключей путём нажатия кнопки в блоке API:

1. Зайдите в файл `config.yaml` и установите `allowKeysExposure` в положение `true`.
2. Перезапустите сервер SillyTavern.

## Удалённое подключение

В основном этим пользуются тогда, когда хотят использовать SillyTavern с телефона, запустив сервер SillyTavern на стационарном ПК в той же Wi-Fi-сети.

Однако это позволит подключаться откуда угодно, а не только вам.

**ВАЖНО: в SillyTavern не предусмотрена возможность использования программы несколькими людьми. Поэтому любой, кто подключится к вашему серверу, получит доступ ко всем вашим персонажам и чатам, а также сможет менять настройки через UI.**

### 1. Заведение "белого списка" IP-адресов

* Создайте в корневой папке SillyTavern файл с названием `whitelist.txt`.
* Откройте файл в текстовом редакторе и внесите список IP-адресов, с которых хотите разрешить подключение.

*Принимаются как обычные IP-адреса, так и целые диапазоны, размеченные с помощью астериска. Примеры:*

```txt
192.168.0.1
192.168.0.20
```

или

```txt
192.168.0.*
```

(диапазон из примера сверху позволит подключаться всем устройствам в локальной сети)

Также принимаются маски CIDR (вида 10.0.0.0/24).

* Сохраните файл `whitelist.txt`.
* Перезапустите сервер ST.

После этого устройства из белого списка смогут подключаться к вашему серверу.

*Обратите внимание: в файле `config.yaml` также имеется массив `whitelist`, который работает по тому же принципу. Однако если существует файл `whitelist.txt`, то этот массив игнорируется.*

### 2. Получение IP хост-машины с ST

После настройки белого списка адресов, следующим шагом будет получение IP-адреса хост-машины, на которой запущена SillyTavern.

Если хост-машина находится в той же Wi-Fi-сети, то можно воспользоваться её внутренним Wi-Fi-IP-адресом:

* На Windows: нажмите Пуск > введите `cmd.exe` в поиске > в консоли введите команду `ipconfig` и нажмите Enter > найдите пункт `IPv4-адрес`.

Если вы (или кто-то другой) хотите подключаться к хост-машине из другой сети, то вам понадобится ваш публичный IP-адрес.

* Откройте [эту страницу](https://whatismyipaddress.com/) с вашей хост-машины и найдите пункт `IPv4`. На этот адрес и будет подключаться удалённое устройство.

### 3. Соединить удалённое устройство с хост-машиной ST

Какой бы IP-адрес вы ни выбрали, вам нужно будет вводить его в адресной строке браузера вашего удалённого устройства.

Обычный адрес хост-машины, находящейся в той же Wi-Fi-сети, выглядит примерно так:

`http://192.168.0.5:8000`

НЕ используйте https://
Только http://

### Открытие доступа до ST для всех IP-адресов

Мы не рекомендуем так делать, но вы можете открыть файл `config.yaml` и изменить `whitelistMode` на `false`.

Обязательно нужно удалить (или переименовать) файл `whitelist.txt`, если такой файл есть в корневой директории SillyTavern.

Эта практика считается небезопасной, поэтому, если вы решите так сделать, мы попросим вас установить логин и пароль.

Оба этих параметра настраиваются в `config.yaml` (username и password).

Останется только перезапустить сервер ST, и после этого к вам сможет подключиться любой пользователь вне зависимости от IP-адреса его устройства. Главное, чтобы он знал логин и пароль.

### Не получается соединиться?

* Создайте входящее/исходящее правило в вашем фаерволле для порта, указанного в `config.yaml`. НЕ ПУТАЙТЕ этот процесс с пробросом портов на роутере. Если по ошибке перепутаете, то на ваш сервер сможет забраться посторонний человек и украсть ваши логи, этого следует избегать.
* Переключите Сетевой профиль на значение "Частные". Для этого зайдите в Параметры > Сеть и Интернет > Ethernet. КРАЙНЕ важно для Windows 11, без этого не получится подключиться даже с правилом фаервола.

## Проблемы с производительностью?

Попробуйте включить опцию "Отключить эффект размытия" в меню "Пользовательские настройки".

## Нравится ваш проект! Как помочь?

### ЧТО ДЕЛАТЬ

1. Присылайте пулл реквесты
2. Присылайте идеи и баг-репорты, оформленные по установленным шаблонам
3. Прежде чем задавать вопросы, прочтите readme и документацию

### ЧЕГО НЕ ДЕЛАТЬ

1. Предлагать донаты
2. Присылать баг-репорты безо всякого контекста
3. Задавать вопросы, на которые уже отвечали

## Где найти старые фоны?

Мы двигаемся в сторону 100% уникальности всего используемого контента, поэтому старые фоны были убраны из репозитория.

Они отправлены в архив, скачать их можно здесь:

<https://files.catbox.moe/1xevnc.zip>




## Авторы и лицензии

**Мы надеемся, что эта программа принесёт людям пользу,
но мы не даём НИКАКИХ ГАРАНТИЙ; мы ни в коем случае не гарантируем того,
что программа СООТВЕТСТВУЕТ КАКИМ-ЛИБО КРИТЕРИЯМ или ПРИГОДНА ДЛЯ КАКОЙ-ЛИБО ЦЕЛИ.
Подробнее можно узнать в GNU Affero General Public License.**

* Базовая TAI от Humi: Лицензия неизвестна
* Модификации от Cohee и производная кодовая база: AGPL v3
* Дополнения RossAscends: AGPL v3
* Кусочки TavernAITurbo мода от CncAnon: Лицензия неизвестна
* Различные коммиты и предложения от kingbri (<https://github.com/bdashore3>)
* Расширения и внедрение разного рода удобств - city_unit (<https://github.com/city-unit>)
* Различные коммиты и баг-репорты от StefanDanielSchwarz (<https://github.com/StefanDanielSchwarz>)
* Режим Вайфу вдохновлён работой PepperTaco (<https://github.com/peppertaco/Tavern/>)
* Благодарность Pygmalion University за прекрасную работу по тестированию и за все предлагаемые крутые фичи!
* Благодарность oobabooga за компиляцию пресетов для TextGen
* Пресеты для KoboldAI из KAI Lite: <https://lite.koboldai.net/>
* Шрифт Noto Sans от Google (OFL license)
* Тема Font Awesome <https://fontawesome.com> (Иконки: CC BY 4.0, Шрифты: SIL OFL 1.1, Код: MIT License)
* Клиентская библиотека для AI Horde от ZeldaFan0225: <https://github.com/ZeldaFan0225/ai_horde>
* Пусковой скрипт для Linux от AlpinDale
* Благодарность paniphons за оформление документа с FAQ
* Фон в честь 10 тысяч пользователей в Discord от @kallmeflocc
* Стандартный контент (персонажи и лорбуки) предоставлен пользователями @OtisAlejandro, @RossAscends и @kallmeflocc
* Корейский перевод от @doloroushyeonse
* Поддержка k_euler_a для Horde от <https://github.com/Teashrock>
* Китайский перевод от [@XXpE3](https://github.com/XXpE3), 中文 ISSUES 可以联系 @XXpE3

<!-- LINK GROUP -->
[back-to-top]: https://img.shields.io/badge/-BACK_TO_TOP-151515?style=flat-square
[cover]: https://github.com/SillyTavern/SillyTavern/assets/18619528/c2be4c3f-aada-4f64-87a3-ae35a68b61a4
[discord-link]: https://discord.gg/sillytavern
[discord-shield]: https://img.shields.io/discord/1100685673633153084?color=5865F2&label=discord&labelColor=black&logo=discord&logoColor=white&style=flat-square
[discord-shield-badge]: https://img.shields.io/discord/1100685673633153084?color=5865F2&label=discord&labelColor=black&logo=discord&logoColor=white&style=for-the-badge
>>>>>>> b89bb6fe
<|MERGE_RESOLUTION|>--- conflicted
+++ resolved
@@ -1,4 +1,3 @@
-<<<<<<< HEAD
 > [!IMPORTANT]  
 > Приведенная здесь информация может быть устаревшей или неполной и предоставляется только для вашего удобства. Пожалуйста, используйте английскую версию для получения наиболее актуальной информации.
 
@@ -55,7 +54,7 @@
 ### У нас появился сервер в Discord
 
 | [![][discord-shield-badge]][discord-link] | [Вступайте в наше Discord-сообщество!](https://discord.gg/sillytavern) Задавайте вопросы, делитесь любимыми персонажами и промптами. |
-| :---------------------------------------- | :----------------------------------------------------------------------------------------------------------------- |
+| :---------------------------------------- | :----------------------------------------------------------------------------------------------------------------------------------- |
 
 Также можно написать разработчикам напрямую:
 
@@ -73,7 +72,7 @@
 * Поддержка миров (функция "Информация о мире" / WorldInfo): создавайте свой богатый лор, или экономьте токены для карточек персонажей
 * Соединение через [OpenRouter](https://openrouter.ai) для разных API (Claude, GPT-4/3.5 и других)
 * Соединение с API [Oobabooga's TextGen WebUI](https://github.com/oobabooga/text-generation-webui)
-* Соединение с [AI Horde](https://horde.koboldai.net/)
+* Соединение с [AI Horde](https://aihorde.net/)
 * Настройку форматирования промптов
 
 ## Расширения
@@ -359,365 +358,4 @@
 [cover]: https://github.com/SillyTavern/SillyTavern/assets/18619528/c2be4c3f-aada-4f64-87a3-ae35a68b61a4
 [discord-link]: https://discord.gg/sillytavern
 [discord-shield]: https://img.shields.io/discord/1100685673633153084?color=5865F2&label=discord&labelColor=black&logo=discord&logoColor=white&style=flat-square
-[discord-shield-badge]: https://img.shields.io/discord/1100685673633153084?color=5865F2&label=discord&labelColor=black&logo=discord&logoColor=white&style=for-the-badge
-=======
-<a name="readme-top"></a>
-
-[English](readme.md) | [中文](readme-zh_cn.md) | [日本語](readme-ja_jp.md) | Русский
-
-![][cover]
-
-Мобайл-френдли интерфейс, поддержка множества API (KoboldAI/CPP, Horde, NovelAI, Ooba, OpenAI, OpenRouter, Claude, Scale), ВН-образный режим Вайфу, Stable Diffusion, TTS, поддержка миров (лорбуков), кастомизируемый UI, автоперевод, тончайшая настройка промптов + возможность устанавливать расширения.
-
-Основано на форке [TavernAI](https://github.com/TavernAI/TavernAI) версии 1.2.8
-
-## Важные новости!
-
-1. Чтобы помочь вам быстрее разобраться в SillyTavern, мы создали [сайт с документацией](https://docs.sillytavern.app/). Ответы на большинство вопросов можно найти там.
-
-2. Почему пропали расширения после апдейта? Начиная с версии 1.10.6, большинство встроенных расширений были конвертированы в формат загружаемых аддонов. Их можно установить обратно через меню "Download Extensions and Assets" на панели расширений (значок с тремя кубиками сверху).
-
-3. Не поддерживается следующая платформа: android arm LEtime-web. 32-битный Android требует внешнюю зависимость, которую нельзя установить посредством npm. Для её установки потребуется следующая команда: `pkg install esbuild`. После этого продолжайте установку по общей инструкции.
-
-### Разрабатывается Cohee, RossAscends и всем сообществом SillyTavern
-
-### Что такое SillyTavern и TavernAI?
-
-SillyTavern — это интерфейс, который устанавливается на ПК (и на Android), который даёт возможность общаться с генеративным ИИ и чатиться/ролеплеить с вашими собственными персонажами или персонажами других пользователей.
-
-SillyTavern — это форк версии TavernAI 1.2.8, который разрабатывается более активно и имеет множество новых функций. Сейчас уже можно сказать, что это две отдельные и абсолютно самостоятельные программы.
-
-## Скриншоты
-
-<img width="400" alt="image" src="https://github.com/SillyTavern/SillyTavern/assets/61471128/e902c7a2-45a6-4415-97aa-c59c597669c1"> 
-<img width="400" alt="image" src="https://github.com/SillyTavern/SillyTavern/assets/61471128/f8a79c47-4fe9-4564-9e4a-bf247ed1c961">
-
-### Ветки
-
-SillyTavern разрабатывается в двух ветках, чтобы всем категориям пользователей было удобно.
-
-* release -🌟 **Рекомендовано для большинства пользователей.** Самая стабильная ветка, рекомендуем именно её. Обновляется только в момент крупных релизов. Подходит для большей части пользователей.
-* staging - ⚠️ **Не рекомендуется для повседневного использования.** В этой ветке весь самый свежий и новый функционал, но будьте аккуратны, поскольку сломаться может в любом месте и в любое время. Только для продвинутых пользователей и энтузиастов.
-
-Если вы не умеете обращаться с git через командную строку, или не знаете, что такое ветка, то не переживайте! Наилучшим вариантом всегда остаётся ветка release.
-
-### Что ещё нужно, кроме SillyTavern?
-
-Сама по себе SillyTavern бесполезна, ведь это просто интерфейс. Вам потребуется доступ к бэкенду с ИИ, который и будет отыгрывать выбранного вами персонажа. Поддерживаются разные виды бэкендов: OpenAPI API (GPT), KoboldAI (локально или на Google Colab), и многое другое. Больше информации в [FAQ](https://docs.sillytavern.app/usage/faq/).
-
-### Требуется ли для SillyTavern мощный ПК?
-
-SillyTavern — это просто интерфейс, поэтому запустить его можно на любой картошке. Мощным должен быть бэкенд с ИИ.
-
-## Есть вопросы или предложения?
-
-### У нас появился сервер в Discord
-
-| [![][discord-shield-badge]][discord-link] | [Вступайте в наше Discord-сообщество!](https://discord.gg/sillytavern) Задавайте вопросы, делитесь любимыми персонажами и промптами. |
-| :---------------------------------------- | :----------------------------------------------------------------------------------------------------------------- |
-
-Также можно написать разработчикам напрямую:
-
-* Discord: cohee или rossascends
-* Reddit: [/u/RossAscends](https://www.reddit.com/user/RossAscends/) или [/u/sillylossy](https://www.reddit.com/user/sillylossy/)
-* [Запостить issue на GitHub](https://github.com/SillyTavern/SillyTavern/issues)
-
-## Эта версия включает
-
-* Глубоко переработанную TavernAI 1.2.8 (переписано и оптимизировано более 50% кода)
-* Свайпы
-* Групповые чаты: комнаты для нескольких ботов, где персонажи могут говорить друг с другом и с вами
-* Чекпоинты и ветки для чатов
-* Продвинутые настройки для KoboldAI / TextGen со множеством созданных сообществом пресетов
-* Поддержка миров (функция "Информация о мире" / WorldInfo): создавайте свой богатый лор, или экономьте токены для карточек персонажей
-* Соединение через [OpenRouter](https://openrouter.ai) для разных API (Claude, GPT-4/3.5 и других)
-* Соединение с API [Oobabooga's TextGen WebUI](https://github.com/oobabooga/text-generation-webui)
-* Соединение с [AI Horde](https://aihorde.net/)
-* Настройку форматирования промптов
-
-## Расширения
-
-SillyTavern поддерживает расширения, при этом некоторые из ИИ-модулей работают через [SillyTavern Extras API](https://github.com/SillyTavern/SillyTavern-extras)
-
-* Заметки автора / Смещение характера
-* Эмоции для персонажей (спрайты)
-* Автоматический саммарайз (краткий пересказ) истории чата
-* Возможность отправить в чат картинку, которую ИИ сможет рассмотреть и понять
-* Генерация картинок в Stable Diffusion (5 пресетов для чата, плюс свободный режим)
-* Text-to-speech для сообщений ИИ (с помощью ElevenLabs, Silero, или родной TTS вашей ОС)
-
-Полный список расширений и инструкций к ним можно найти в [документации](https://docs.sillytavern.app/).
-
-## Улучшения от RossAscends для UI/CSS/общего удобства
-
-* Мобильный интерфейс адаптирован для iOS, добавлена возможность сохранить ярлык на главный экран и открыть приложение в полноэкранном режиме.
-* Горячие клавиши
-  * Up = Редактировать последнее сообщение в чате
-  * Ctrl+Up = Редактировать ВАШЕ последнее сообщение в чате
-  * Left = свайп влево
-  * Right = свайп вправо (ОБРАТИТЕ ВНИМАНИЕ: когда в окне ввода что-то напечатано, клавиши для свайпа не работают)
-  * Ctrl+Left = посмотреть локальные переменные (в консоли браузера)
-  * Enter (при нахождении внутри окна ввода) = отправить ваше сообщение ИИ
-  * Ctrl+Enter = Повторная генерация последнего ответа ИИ
-
-* Страница больше не перезагружается при смене имени пользователя или удалении персонажа
-
-* Отключаемая возможность автоматически соединяться с API при загрузке страницы.
-* Отключаемая возможность автоматически загружать последнего открытого персонажа при загрузке страницы.
-* Улучшенный счётчик токенов - работает с несохранёнными персонажами, отображает и перманентные, и временные токены
-
-* Улучшенный менеджер чатов
-  * Файлы с новыми чатами получают читабельные названия вида "(персонаж) - (когда создано)"
-  * Увеличен размер превью чата с 40 символов до 300.
-  * Несколько вариантов сортировки списка персонажей (по имени, дате создания, размеру чата).
-
-* Панели настроек слева и справа автоматически скрываются, если щёлкнуть за их пределы.
-* При нажатии на значок замка навигационная панель будет закреплена на экране, и эта настройка сохранится между сессиями
-* Сам статус панели (открыта или закрыта) также сохраняется между сессиями
-
-* Кастомизируемый интерфейс чата:
-  * Настройте звук при получении нового ответа
-  * Переключайтесь между круглыми и прямоугольными аватарками
-  * Увеличенное вширь окно чата для стационарных ПК
-  * Возможность включать полупрозрачные панели, стилизованные под стекло
-  * Настраиваемые цвета для обычного текста, курсива, цитат
-  * Настраиваемый цвет фона и интенсивность размытия
-
-# ⌛ Установка
-
-> **Внимание!**
-> * НЕ УСТАНАВЛИВАЙТЕ В ПАПКИ, КОТОРЫЕ КОНТРОЛИРУЕТ WINDOWS (Program Files, System32 и т.п.).
-> * НЕ ЗАПУСКАЙТЕ START.BAT С ПРАВАМИ АДМИНИСТРАТОРА
-> * УСТАНОВКА НА WINDOWS 7 НЕВОЗМОЖНА ИЗ-ЗА ОТСУТСТВИЯ NODEJS 18.16
-
-## 🪟 Windows
-
-## Установка через Git
-  1. Установите [NodeJS](https://nodejs.org/en) (рекомендуется последняя LTS-версия)
-  2. Установите [Git for Windows](https://gitforwindows.org/)
-  3. Откройте Проводник (`Win+E`)
-  4. Перейдите в папку, которую не контролирует Windows, или создайте её. (пример: C:\MySpecialFolder\)
-  5. Откройте командную строку. Для этого нажмите на адресную строку (сверху), введите `cmd` и нажмите Enter.
-  6. Когда появится чёрное окошко (командная строка), введите ОДНУ из перечисленных ниже команд:
-
-- для ветки release: `git clone https://github.com/SillyTavern/SillyTavern -b release`
-- для ветки staging: `git clone https://github.com/SillyTavern/SillyTavern -b staging`
-
-  7. Когда клонирование закончится, дважды щёлкните по `Start.bat`, чтобы установить зависимости для NodeJS.
-  8. После этого сервер запустится, и SillyTavern откроется в вашем браузере.
-
-## Установка с помощью SillyTavern Launcher
- 1. Установите [Git for Windows](https://gitforwindows.org/)
- 2. Откройте Проводник (`Win+E`) и создайте или выберите папку, в которую будет установлен лаунчер
- 3. Откройте командную строку. Для этого нажмите на адресную строку (сверху), введите `cmd` и нажмите Enter.
- 4. Когда появится чёрное окошко, введите следующую команду: `git clone https://github.com/SillyTavern/SillyTavern-Launcher.git`
- 5. Дважды щёлкните по `installer.bat` и выберите, что именно хотите установить
- 6. После завершения установки дважды щёлкните по `launcher.bat`
-
-## Установка с помощью GitHub Desktop
-(Тут речь про git **только** в рамках GitHub Desktop, если хотите использовать `git` в командной строке, вам также понадобится [Git for Windows](https://gitforwindows.org/))
-  1. Установите [NodeJS](https://nodejs.org/en) (latest LTS version is recommended)
-  2. Установите [GitHub Desktop](https://central.github.com/deployments/desktop/desktop/latest/win32)
-  3. После завершения установки GitHub Desktop, нажмите `Clone a repository from the internet....` (обратите внимание: для этого шага **НЕ требуется** аккаунт на GitHub)
-  4. В меню перейдите на вкладку URL, введите адрес `https://github.com/SillyTavern/SillyTavern`, и нажмите Clone. В поле Local path можно изменить директорию, в которую будет загружена SillyTavern.
-  6. Чтобы запустить SillyTavern, откройте Проводник и перейдите в выбранную на предыдущем шаге папку. По умолчанию репозиторий будет склонирован сюда: `C:\Users\[Имя пользователя]\Documents\GitHub\SillyTavern`
-  7. Дважды щёлкните по файлу `start.bat`. (обратите внимание: окончание `.bat` может быть скрыто настройками вашей ОС. Таким образом, имя файла будет выглядеть как "`Start`". Дважды щёлкните по нему, чтобы запустить SillyTavern)
-  8. После того, как вы дважды щёлкнули по файлу, должно открыться чёрное окошко, и SillyTavern начнёт устанавливать свои зависимости.
-  9. Если установка прошла успешно, то в командной строке будет вот такое, а в браузере откроется вкладка с SillyTavern:
-  10. Подключайтесь к любому из [поддерживаемых API](https://docs.sillytavern.app/usage/api-connections/) и начинайте переписку!
-
-## 🐧 Linux и 🍎 MacOS
-
-В MacOS и Linux всё это делается через Терминал.
-
-1. Установите git и nodeJS (как именно - зависит от вашей ОС)
-2. Клонируйте репозиторий
-
-- для ветки release: `git clone https://github.com/SillyTavern/SillyTavern -b release`
-- для ветки staging: `git clone https://github.com/SillyTavern/SillyTavern -b staging`
-
-3. Перейдите в папку установки с помощью `cd SillyTavern`.
-4. Запустите скрипт `start.sh` с помощью одной из команд:
-
-- `./start.sh`
-- `bash start.sh`
-
-## Установка с помощью SillyTavern Launcher
-
-### Для пользователей Linux
-1. Откройте любимый терминал и установите git
-2. Загрузите Sillytavern Launcher с помощью команды: `git clone https://github.com/SillyTavern/SillyTavern-Launcher.git`
-3. Перейдите в SillyTavern-Launcher: `cd SillyTavern-Launcher`
-4. Запустите лаунчер установки: `chmod +x install.sh && ./install.sh`, затем выберите, что конкретно хотите установить
-5. После завершения установки, запустите лаунчер следующей командой: `chmod +x launcher.sh && ./launcher.sh`
-
-### Для пользователей Mac
-1. Откройте терминал и установите brew: `/bin/bash -c "$(curl -fsSL https://raw.githubusercontent.com/Homebrew/install/HEAD/install.sh)"`
-2. Затем установите git: `brew install git`
-3. Загрузите Sillytavern Launcher: `git clone https://github.com/SillyTavern/SillyTavern-Launcher.git`
-4. Перейдите в SillyTavern-Launcher: `cd SillyTavern-Launcher`
-5. Запустите лаунчер установки: `chmod +x install.sh && ./install.sh` and choose what you wanna install
-6. После завершения установки, запустите лаунчер следующей командой: `chmod +x launcher.sh && ./launcher.sh`
-
-## 📱 Мобильные устройства - Установка при помощи termux
-
-> **ОБРАТИТЕ ВНИМАНИЕ!**
-> 
-> **На Android-телефонах SillyTavern можно запускать нативно посредством Termux. Обратитесь к гайду, написанному ArroganceComplex#2659:**
-> 
-> * <https://rentry.org/STAI-Termux>
-
-
-## Управление ключами от API
-
-SillyTavern сохраняет ключи от ваших API в файле `secrets.json` в папке на сервере.
-
-По умолчанию, ключи не будут отображаться на фронте после их ввода и перезагрузки страницы.
-
-Чтобы включить возможность отображения ключей путём нажатия кнопки в блоке API:
-
-1. Зайдите в файл `config.yaml` и установите `allowKeysExposure` в положение `true`.
-2. Перезапустите сервер SillyTavern.
-
-## Удалённое подключение
-
-В основном этим пользуются тогда, когда хотят использовать SillyTavern с телефона, запустив сервер SillyTavern на стационарном ПК в той же Wi-Fi-сети.
-
-Однако это позволит подключаться откуда угодно, а не только вам.
-
-**ВАЖНО: в SillyTavern не предусмотрена возможность использования программы несколькими людьми. Поэтому любой, кто подключится к вашему серверу, получит доступ ко всем вашим персонажам и чатам, а также сможет менять настройки через UI.**
-
-### 1. Заведение "белого списка" IP-адресов
-
-* Создайте в корневой папке SillyTavern файл с названием `whitelist.txt`.
-* Откройте файл в текстовом редакторе и внесите список IP-адресов, с которых хотите разрешить подключение.
-
-*Принимаются как обычные IP-адреса, так и целые диапазоны, размеченные с помощью астериска. Примеры:*
-
-```txt
-192.168.0.1
-192.168.0.20
-```
-
-или
-
-```txt
-192.168.0.*
-```
-
-(диапазон из примера сверху позволит подключаться всем устройствам в локальной сети)
-
-Также принимаются маски CIDR (вида 10.0.0.0/24).
-
-* Сохраните файл `whitelist.txt`.
-* Перезапустите сервер ST.
-
-После этого устройства из белого списка смогут подключаться к вашему серверу.
-
-*Обратите внимание: в файле `config.yaml` также имеется массив `whitelist`, который работает по тому же принципу. Однако если существует файл `whitelist.txt`, то этот массив игнорируется.*
-
-### 2. Получение IP хост-машины с ST
-
-После настройки белого списка адресов, следующим шагом будет получение IP-адреса хост-машины, на которой запущена SillyTavern.
-
-Если хост-машина находится в той же Wi-Fi-сети, то можно воспользоваться её внутренним Wi-Fi-IP-адресом:
-
-* На Windows: нажмите Пуск > введите `cmd.exe` в поиске > в консоли введите команду `ipconfig` и нажмите Enter > найдите пункт `IPv4-адрес`.
-
-Если вы (или кто-то другой) хотите подключаться к хост-машине из другой сети, то вам понадобится ваш публичный IP-адрес.
-
-* Откройте [эту страницу](https://whatismyipaddress.com/) с вашей хост-машины и найдите пункт `IPv4`. На этот адрес и будет подключаться удалённое устройство.
-
-### 3. Соединить удалённое устройство с хост-машиной ST
-
-Какой бы IP-адрес вы ни выбрали, вам нужно будет вводить его в адресной строке браузера вашего удалённого устройства.
-
-Обычный адрес хост-машины, находящейся в той же Wi-Fi-сети, выглядит примерно так:
-
-`http://192.168.0.5:8000`
-
-НЕ используйте https://
-Только http://
-
-### Открытие доступа до ST для всех IP-адресов
-
-Мы не рекомендуем так делать, но вы можете открыть файл `config.yaml` и изменить `whitelistMode` на `false`.
-
-Обязательно нужно удалить (или переименовать) файл `whitelist.txt`, если такой файл есть в корневой директории SillyTavern.
-
-Эта практика считается небезопасной, поэтому, если вы решите так сделать, мы попросим вас установить логин и пароль.
-
-Оба этих параметра настраиваются в `config.yaml` (username и password).
-
-Останется только перезапустить сервер ST, и после этого к вам сможет подключиться любой пользователь вне зависимости от IP-адреса его устройства. Главное, чтобы он знал логин и пароль.
-
-### Не получается соединиться?
-
-* Создайте входящее/исходящее правило в вашем фаерволле для порта, указанного в `config.yaml`. НЕ ПУТАЙТЕ этот процесс с пробросом портов на роутере. Если по ошибке перепутаете, то на ваш сервер сможет забраться посторонний человек и украсть ваши логи, этого следует избегать.
-* Переключите Сетевой профиль на значение "Частные". Для этого зайдите в Параметры > Сеть и Интернет > Ethernet. КРАЙНЕ важно для Windows 11, без этого не получится подключиться даже с правилом фаервола.
-
-## Проблемы с производительностью?
-
-Попробуйте включить опцию "Отключить эффект размытия" в меню "Пользовательские настройки".
-
-## Нравится ваш проект! Как помочь?
-
-### ЧТО ДЕЛАТЬ
-
-1. Присылайте пулл реквесты
-2. Присылайте идеи и баг-репорты, оформленные по установленным шаблонам
-3. Прежде чем задавать вопросы, прочтите readme и документацию
-
-### ЧЕГО НЕ ДЕЛАТЬ
-
-1. Предлагать донаты
-2. Присылать баг-репорты безо всякого контекста
-3. Задавать вопросы, на которые уже отвечали
-
-## Где найти старые фоны?
-
-Мы двигаемся в сторону 100% уникальности всего используемого контента, поэтому старые фоны были убраны из репозитория.
-
-Они отправлены в архив, скачать их можно здесь:
-
-<https://files.catbox.moe/1xevnc.zip>
-
-
-
-
-## Авторы и лицензии
-
-**Мы надеемся, что эта программа принесёт людям пользу,
-но мы не даём НИКАКИХ ГАРАНТИЙ; мы ни в коем случае не гарантируем того,
-что программа СООТВЕТСТВУЕТ КАКИМ-ЛИБО КРИТЕРИЯМ или ПРИГОДНА ДЛЯ КАКОЙ-ЛИБО ЦЕЛИ.
-Подробнее можно узнать в GNU Affero General Public License.**
-
-* Базовая TAI от Humi: Лицензия неизвестна
-* Модификации от Cohee и производная кодовая база: AGPL v3
-* Дополнения RossAscends: AGPL v3
-* Кусочки TavernAITurbo мода от CncAnon: Лицензия неизвестна
-* Различные коммиты и предложения от kingbri (<https://github.com/bdashore3>)
-* Расширения и внедрение разного рода удобств - city_unit (<https://github.com/city-unit>)
-* Различные коммиты и баг-репорты от StefanDanielSchwarz (<https://github.com/StefanDanielSchwarz>)
-* Режим Вайфу вдохновлён работой PepperTaco (<https://github.com/peppertaco/Tavern/>)
-* Благодарность Pygmalion University за прекрасную работу по тестированию и за все предлагаемые крутые фичи!
-* Благодарность oobabooga за компиляцию пресетов для TextGen
-* Пресеты для KoboldAI из KAI Lite: <https://lite.koboldai.net/>
-* Шрифт Noto Sans от Google (OFL license)
-* Тема Font Awesome <https://fontawesome.com> (Иконки: CC BY 4.0, Шрифты: SIL OFL 1.1, Код: MIT License)
-* Клиентская библиотека для AI Horde от ZeldaFan0225: <https://github.com/ZeldaFan0225/ai_horde>
-* Пусковой скрипт для Linux от AlpinDale
-* Благодарность paniphons за оформление документа с FAQ
-* Фон в честь 10 тысяч пользователей в Discord от @kallmeflocc
-* Стандартный контент (персонажи и лорбуки) предоставлен пользователями @OtisAlejandro, @RossAscends и @kallmeflocc
-* Корейский перевод от @doloroushyeonse
-* Поддержка k_euler_a для Horde от <https://github.com/Teashrock>
-* Китайский перевод от [@XXpE3](https://github.com/XXpE3), 中文 ISSUES 可以联系 @XXpE3
-
-<!-- LINK GROUP -->
-[back-to-top]: https://img.shields.io/badge/-BACK_TO_TOP-151515?style=flat-square
-[cover]: https://github.com/SillyTavern/SillyTavern/assets/18619528/c2be4c3f-aada-4f64-87a3-ae35a68b61a4
-[discord-link]: https://discord.gg/sillytavern
-[discord-shield]: https://img.shields.io/discord/1100685673633153084?color=5865F2&label=discord&labelColor=black&logo=discord&logoColor=white&style=flat-square
-[discord-shield-badge]: https://img.shields.io/discord/1100685673633153084?color=5865F2&label=discord&labelColor=black&logo=discord&logoColor=white&style=for-the-badge
->>>>>>> b89bb6fe
+[discord-shield-badge]: https://img.shields.io/discord/1100685673633153084?color=5865F2&label=discord&labelColor=black&logo=discord&logoColor=white&style=for-the-badge