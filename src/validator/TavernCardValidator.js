--- conflicted
+++ resolved
@@ -180,7 +180,6 @@
 
         return true;
     }
-<<<<<<< HEAD
 
     #validatePromSpecV3() {
         if (this.card.type !== 'chara_card' && this.card.spec_version !== '3.1') {
@@ -208,9 +207,4 @@
 
         return true;
     }
-}
-
-module.exports = { TavernCardValidator };
-=======
-}
->>>>>>> 5848806e
+}