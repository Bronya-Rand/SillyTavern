const vectra = require('vectra');
const path = require('path');
const express = require('express');
const sanitize = require('sanitize-filename');
const { jsonParser } = require('../express-common');

/**
 * Gets the vector for the given text from the given source.
 * @param {string} source - The source of the vector
 * @param {string} text - The text to get the vector for
 * @returns {Promise<number[]>} - The vector for the text
 */
async function getVector(source, text) {
    switch (source) {
<<<<<<< HEAD
        case 'togetherai':
=======
        case 'mistral':
>>>>>>> e74e9254
        case 'openai':
            return require('../openai-vectors').getOpenAIVector(text, source);
        case 'transformers':
            return require('../embedding').getTransformersVector(text);
        case 'palm':
            return require('../makersuite-vectors').getMakerSuiteVector(text);
    }

    throw new Error(`Unknown vector source ${source}`);
}

/**
 * Gets the index for the vector collection
 * @param {string} collectionId - The collection ID
 * @param {string} source - The source of the vector
 * @param {boolean} create - Whether to create the index if it doesn't exist
 * @returns {Promise<vectra.LocalIndex>} - The index for the collection
 */
async function getIndex(collectionId, source, create = true) {
    const store = new vectra.LocalIndex(path.join(process.cwd(), 'vectors', sanitize(source), sanitize(collectionId)));

    if (create && !await store.isIndexCreated()) {
        await store.createIndex();
    }

    return store;
}

/**
 * Inserts items into the vector collection
 * @param {string} collectionId - The collection ID
 * @param {string} source - The source of the vector
 * @param {{ hash: number; text: string; index: number; }[]} items - The items to insert
 */
async function insertVectorItems(collectionId, source, items) {
    const store = await getIndex(collectionId, source);

    await store.beginUpdate();

    for (const item of items) {
        const text = item.text;
        const hash = item.hash;
        const index = item.index;
        const vector = await getVector(source, text);
        await store.upsertItem({ vector: vector, metadata: { hash, text, index } });
    }

    await store.endUpdate();
}

/**
 * Gets the hashes of the items in the vector collection
 * @param {string} collectionId - The collection ID
 * @param {string} source - The source of the vector
 * @returns {Promise<number[]>} - The hashes of the items in the collection
 */
async function getSavedHashes(collectionId, source) {
    const store = await getIndex(collectionId, source);

    const items = await store.listItems();
    const hashes = items.map(x => Number(x.metadata.hash));

    return hashes;
}

/**
 * Deletes items from the vector collection by hash
 * @param {string} collectionId - The collection ID
 * @param {string} source - The source of the vector
 * @param {number[]} hashes - The hashes of the items to delete
 */
async function deleteVectorItems(collectionId, source, hashes) {
    const store = await getIndex(collectionId, source);
    const items = await store.listItemsByMetadata({ hash: { '$in': hashes } });

    await store.beginUpdate();

    for (const item of items) {
        await store.deleteItem(item.id);
    }

    await store.endUpdate();
}

/**
 * Gets the hashes of the items in the vector collection that match the search text
 * @param {string} collectionId - The collection ID
 * @param {string} source - The source of the vector
 * @param {string} searchText - The text to search for
 * @param {number} topK - The number of results to return
 * @returns {Promise<{hashes: number[], metadata: object[]}>} - The metadata of the items that match the search text
 */
async function queryCollection(collectionId, source, searchText, topK) {
    const store = await getIndex(collectionId, source);
    const vector = await getVector(source, searchText);

    const result = await store.queryItems(vector, topK);
    const metadata = result.map(x => x.item.metadata);
    const hashes = result.map(x => Number(x.item.metadata.hash));
    return { metadata, hashes };
}

const router = express.Router();

router.post('/query', jsonParser, async (req, res) => {
    try {
        if (!req.body.collectionId || !req.body.searchText) {
            return res.sendStatus(400);
        }

        const collectionId = String(req.body.collectionId);
        const searchText = String(req.body.searchText);
        const topK = Number(req.body.topK) || 10;
        const source = String(req.body.source) || 'transformers';

        const results = await queryCollection(collectionId, source, searchText, topK);
        return res.json(results);
    } catch (error) {
        console.error(error);
        return res.sendStatus(500);
    }
});

router.post('/insert', jsonParser, async (req, res) => {
    try {
        if (!Array.isArray(req.body.items) || !req.body.collectionId) {
            return res.sendStatus(400);
        }

        const collectionId = String(req.body.collectionId);
        const items = req.body.items.map(x => ({ hash: x.hash, text: x.text, index: x.index }));
        const source = String(req.body.source) || 'transformers';

        await insertVectorItems(collectionId, source, items);
        return res.sendStatus(200);
    } catch (error) {
        console.error(error);
        return res.sendStatus(500);
    }
});

router.post('/list', jsonParser, async (req, res) => {
    try {
        if (!req.body.collectionId) {
            return res.sendStatus(400);
        }

        const collectionId = String(req.body.collectionId);
        const source = String(req.body.source) || 'transformers';

        const hashes = await getSavedHashes(collectionId, source);
        return res.json(hashes);
    } catch (error) {
        console.error(error);
        return res.sendStatus(500);
    }
});

router.post('/delete', jsonParser, async (req, res) => {
    try {
        if (!Array.isArray(req.body.hashes) || !req.body.collectionId) {
            return res.sendStatus(400);
        }

        const collectionId = String(req.body.collectionId);
        const hashes = req.body.hashes.map(x => Number(x));
        const source = String(req.body.source) || 'transformers';

        await deleteVectorItems(collectionId, source, hashes);
        return res.sendStatus(200);
    } catch (error) {
        console.error(error);
        return res.sendStatus(500);
    }
});

router.post('/purge', jsonParser, async (req, res) => {
    try {
        if (!req.body.collectionId) {
            return res.sendStatus(400);
        }

        const collectionId = String(req.body.collectionId);

        const sources = ['transformers', 'openai', 'palm'];
        for (const source of sources) {
            const index = await getIndex(collectionId, source, false);

            const exists = await index.isIndexCreated();

            if (!exists) {
                continue;
            }

            const path = index.folderPath;
            await index.deleteIndex();
            console.log(`Deleted vector index at ${path}`);
        }

        return res.sendStatus(200);
    } catch (error) {
        console.error(error);
        return res.sendStatus(500);
    }
});

module.exports = { router };<|MERGE_RESOLUTION|>--- conflicted
+++ resolved
@@ -12,11 +12,8 @@
  */
 async function getVector(source, text) {
     switch (source) {
-<<<<<<< HEAD
         case 'togetherai':
-=======
         case 'mistral':
->>>>>>> e74e9254
         case 'openai':
             return require('../openai-vectors').getOpenAIVector(text, source);
         case 'transformers':
