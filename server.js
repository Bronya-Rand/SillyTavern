--- conflicted
+++ resolved
@@ -63,13 +63,9 @@
 const utf8Decode = new TextDecoder('utf-8', { ignoreBOM: true });
 const commandExistsSync = require('command-exists').sync;
 
-<<<<<<< HEAD
-const config = require(path.join(process.cwd(), './config.conf'));
-=======
 const characterCardParser = require('./src/character-card-parser.js');
 const config = require(path.join(process.cwd(), './config.conf'));
 
->>>>>>> 9f3c35df
 const server_port = process.env.SILLY_TAVERN_PORT || config.port;
 
 const whitelistPath = path.join(process.cwd(), "./whitelist.txt");
@@ -907,27 +903,6 @@
         // Apply crop if defined
         if (typeof crop == 'object' && [crop.x, crop.y, crop.width, crop.height].every(x => typeof x === 'number')) {
             rawImg = rawImg.crop(crop.x, crop.y, crop.width, crop.height);
-<<<<<<< HEAD
-        }
-    
-        const image = await rawImg.cover(AVATAR_WIDTH, AVATAR_HEIGHT).getBufferAsync(jimp.MIME_PNG);
-        return image;
-    }
-    // If it's an unsupported type of image (APNG) - just read the file as buffer
-    catch {
-        return fs.readFileSync(img_url);
-    }
-}
-
-async function charaRead(img_url, input_format) {
-    let format;
-    if (input_format === undefined) {
-        if (img_url.indexOf('.webp') !== -1) {
-            format = 'webp';
-        } else {
-            format = 'png';
-=======
->>>>>>> 9f3c35df
         }
     
         const image = await rawImg.cover(AVATAR_WIDTH, AVATAR_HEIGHT).getBufferAsync(jimp.MIME_PNG);
